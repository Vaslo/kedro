--- conflicted
+++ resolved
@@ -1,9 +1,5 @@
 -r requirements.txt
-<<<<<<< HEAD
-adlfs~=0.2.4
-=======
 adlfs>=0.2.4, <0.4
->>>>>>> 000569a2
 bandit>=1.6.2, <2.0
 behave==1.2.6
 biopython~=1.73
@@ -36,25 +32,14 @@
 pyspark~=2.2; python_version < '3.8'
 pytest-cov~=2.5
 pytest-mock>=1.7.1,<2.0
-<<<<<<< HEAD
 pytest~=5.0
 requests-mock~=1.6
 requests~=2.20
-s3fs>=0.3.0, <0.4.1  # Needs to be at least 0.3.0 to make use of `cachable` attribute on S3FileSystem.
+s3fs>=0.3.0, <0.5  # Needs to be at least 0.3.0 to make use of `cachable` attribute on S3FileSystem.
 SQLAlchemy~=1.2
 tables~=3.6
 tensorflow~=2.0
 trufflehog~=2.1
-=======
-pytest>=5.0, <6.0
-requests-mock>=1.6.0, <2.0.0
-requests>=2.20.0, <3.0
-s3fs>=0.3.0, <0.5  # Needs to be at least 0.3.0 to make use of `cachable` attribute on S3FileSystem.
-SQLAlchemy>=1.2.0, <2.0
-tables>=3.6
-tensorflow>=2.0.0, <3.0.0
-trufflehog>=2.1.0, <3.0
->>>>>>> 000569a2
 wheel==0.32.2
 xlrd~=1.0
 xlsxwriter~=1.0