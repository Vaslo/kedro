--- conflicted
+++ resolved
@@ -103,13 +103,9 @@
             "pip",
             "install",
             "-U",
-<<<<<<< HEAD
             # pip==23.2 breaks pip-tools<7.0, and pip-tools>=7.0 does not support Python 3.7
             # pip==23.3 breaks dependency resolution
             "pip>=21.2,<23.2",
-=======
-            "pip>=21.2; python_version >= '3.8'",
->>>>>>> bf536d40
         ],
         env=context.env,
     )
