import logging
import re
from copy import deepcopy
from datetime import datetime, timezone
from pathlib import Path
from typing import Any

import pandas as pd
import pytest
from pandas.util.testing import assert_frame_equal

from kedro.extras.datasets.pandas import CSVDataSet, ParquetDataSet
from kedro.io import (
    AbstractDataset,
    DataCatalog,
    DatasetAlreadyExistsError,
    DatasetError,
    DatasetNotFoundError,
    LambdaDataset,
    MemoryDataset,
)
from kedro.io.core import (
    _DEFAULT_PACKAGES,
    VERSION_FORMAT,
    Version,
    generate_timestamp,
    parse_dataset_definition,
)


@pytest.fixture
def filepath(tmp_path):
    return (tmp_path / "some" / "dir" / "test.csv").as_posix()


@pytest.fixture
def dummy_dataframe():
    return pd.DataFrame({"col1": [1, 2], "col2": [4, 5], "col3": [5, 6]})


@pytest.fixture
def sane_config(filepath):
    return {
        "catalog": {
            "boats": {"type": "pandas.CSVDataSet", "filepath": filepath},
            "cars": {
                "type": "pandas.CSVDataSet",
                "filepath": "s3://test_bucket/test_file.csv",
                "credentials": "s3_credentials",
                "layer": "raw",
            },
        },
        "credentials": {
            "s3_credentials": {"key": "FAKE_ACCESS_KEY", "secret": "FAKE_SECRET_KEY"}
        },
    }


@pytest.fixture
def sane_config_with_nested_creds(sane_config):
    sane_config["catalog"]["cars"]["credentials"] = {
        "client_kwargs": {"credentials": "other_credentials"},
        "key": "secret",
    }
    sane_config["credentials"]["other_credentials"] = {
        "client_kwargs": {
            "aws_access_key_id": "OTHER_FAKE_ACCESS_KEY",
            "aws_secret_access_key": "OTHER_FAKE_SECRET_KEY",
        }
    }
    return sane_config


@pytest.fixture
def sane_config_with_tracking_ds(tmp_path):
    boat_path = (tmp_path / "some" / "dir" / "test.csv").as_posix()
    plane_path = (tmp_path / "some" / "dir" / "metrics.json").as_posix()
    return {
        "catalog": {
            "boats": {
                "type": "pandas.CSVDataSet",
                "filepath": boat_path,
                "versioned": True,
            },
            "planes": {"type": "tracking.MetricsDataSet", "filepath": plane_path},
        },
    }


@pytest.fixture
def config_with_dataset_factories():
    return {
        "catalog": {
            "{brand}_cars": {
                "type": "pandas.CSVDataSet",
                "filepath": "data/01_raw/{brand}_cars.csv",
            },
            "audi_cars": {
                "type": "pandas.ParquetDataSet",
                "filepath": "data/01_raw/audi_cars.pq",
            },
            "{type}_boats": {
                "type": "pandas.CSVDataSet",
                "filepath": "data/01_raw/{type}_boats.csv",
            },
        },
    }


@pytest.fixture
def config_with_dataset_factories_with_default(config_with_dataset_factories):
    config_with_dataset_factories["catalog"]["{default_dataset}"] = {
        "type": "pandas.CSVDataSet",
        "filepath": "data/01_raw/{default_dataset}.csv",
    }
    return config_with_dataset_factories


@pytest.fixture
def config_with_dataset_factories_bad_pattern(config_with_dataset_factories):
    config_with_dataset_factories["catalog"]["{type}@planes"] = {
        "type": "pandas.ParquetDataSet",
        "filepath": "data/01_raw/{brand}_plane.pq",
    }
    return config_with_dataset_factories


@pytest.fixture
def config_with_dataset_factories_only_patterns():
    return {
        "catalog": {
            "{default}": {
                "type": "pandas.CSVDataSet",
                "filepath": "data/01_raw/{default}.csv",
            },
            "{namespace}_{dataset}": {
                "type": "pandas.CSVDataSet",
                "filepath": "data/01_raw/{namespace}_{dataset}.pq",
            },
            "{country}_companies": {
                "type": "pandas.CSVDataSet",
                "filepath": "data/01_raw/{country}_companies.csv",
            },
            "{dataset}s": {
                "type": "pandas.CSVDataSet",
                "filepath": "data/01_raw/{dataset}s.csv",
            },
        },
    }


@pytest.fixture
def data_set(filepath):
    return CSVDataSet(filepath=filepath, save_args={"index": False})


@pytest.fixture
def multi_catalog():
    csv = CSVDataSet(filepath="abc.csv")
    parq = ParquetDataSet(filepath="xyz.parq")
    layers = {"raw": {"abc.csv"}, "model": {"xyz.parq"}}
    return DataCatalog({"abc": csv, "xyz": parq}, layers=layers)


@pytest.fixture
def memory_catalog():
    ds1 = MemoryDataset({"data": 42})
    ds2 = MemoryDataset([1, 2, 3, 4, 5])
    return DataCatalog({"ds1": ds1, "ds2": ds2})


@pytest.fixture
def conflicting_feed_dict():
    ds1 = MemoryDataset({"data": 0})
    return {"ds1": ds1, "ds3": 1}


class BadDataset(AbstractDataset):  # pragma: no cover
    def __init__(self, filepath):
        self.filepath = filepath
        raise Exception("Naughty!")  # pylint: disable=broad-exception-raised

    def _load(self):
        return None

    def _save(self, data: Any):
        pass

    def _describe(self):
        return {}


@pytest.fixture
def bad_config(filepath):
    return {
        "bad": {"type": "tests.io.test_data_catalog.BadDataset", "filepath": filepath}
    }


@pytest.fixture
def data_catalog(data_set):
    return DataCatalog(data_sets={"test": data_set})


@pytest.fixture
def data_catalog_from_config(sane_config):
    return DataCatalog.from_config(**sane_config)


class TestDataCatalog:
    def test_save_and_load(self, data_catalog, dummy_dataframe):
        """Test saving and reloading the data set"""
        data_catalog.save("test", dummy_dataframe)
        reloaded_df = data_catalog.load("test")

        assert_frame_equal(reloaded_df, dummy_dataframe)

    def test_add_save_and_load(self, data_set, dummy_dataframe):
        """Test adding and then saving and reloading the data set"""
        catalog = DataCatalog(data_sets={})
        catalog.add("test", data_set)
        catalog.save("test", dummy_dataframe)
        reloaded_df = catalog.load("test")

        assert_frame_equal(reloaded_df, dummy_dataframe)

    def test_add_all_save_and_load(self, data_set, dummy_dataframe):
        """Test adding all to the data catalog and then saving and reloading
        the data set"""
        catalog = DataCatalog(data_sets={})
        catalog.add_all({"test": data_set})
        catalog.save("test", dummy_dataframe)
        reloaded_df = catalog.load("test")

        assert_frame_equal(reloaded_df, dummy_dataframe)

    def test_load_error(self, data_catalog):
        """Check the error when attempting to load a data set
        from nonexistent source"""
        pattern = r"Failed while loading data from data set CSVDataSet"
        with pytest.raises(DatasetError, match=pattern):
            data_catalog.load("test")

    def test_add_data_set_twice(self, data_catalog, data_set):
        """Check the error when attempting to add the data set twice"""
        pattern = r"Dataset 'test' has already been registered"
        with pytest.raises(DatasetAlreadyExistsError, match=pattern):
            data_catalog.add("test", data_set)

    def test_load_from_unregistered(self):
        """Check the error when attempting to load unregistered data set"""
        catalog = DataCatalog(data_sets={})
        pattern = r"Dataset 'test' not found in the catalog"
        with pytest.raises(DatasetNotFoundError, match=pattern):
            catalog.load("test")

    def test_save_to_unregistered(self, dummy_dataframe):
        """Check the error when attempting to save to unregistered data set"""
        catalog = DataCatalog(data_sets={})
        pattern = r"Dataset 'test' not found in the catalog"
        with pytest.raises(DatasetNotFoundError, match=pattern):
            catalog.save("test", dummy_dataframe)

    def test_feed_dict(self, memory_catalog, conflicting_feed_dict):
        """Test feed dict overriding some of the data sets"""
        memory_catalog.add_feed_dict(conflicting_feed_dict, replace=True)
        assert "data" in memory_catalog.load("ds1")
        assert memory_catalog.load("ds1")["data"] == 0
        assert isinstance(memory_catalog.load("ds2"), list)
        assert memory_catalog.load("ds3") == 1

    def test_exists(self, data_catalog, dummy_dataframe):
        """Test `exists` method invocation"""
        assert not data_catalog.exists("test")
        data_catalog.save("test", dummy_dataframe)
        assert data_catalog.exists("test")

    def test_exists_not_implemented(self, caplog):
        """Test calling `exists` on the data set, which didn't implement it"""
        catalog = DataCatalog(data_sets={"test": LambdaDataset(None, None)})
        result = catalog.exists("test")

        log_record = caplog.records[0]
        assert log_record.levelname == "WARNING"
        assert (
            "'exists()' not implemented for 'LambdaDataset'. "
            "Assuming output does not exist." in log_record.message
        )
        assert result is False

    def test_exists_invalid(self, data_catalog):
        """Check the error when calling `exists` on invalid data set"""
        assert not data_catalog.exists("wrong_key")

    def test_release_unregistered(self, data_catalog):
        """Check the error when calling `release` on unregistered data set"""
        pattern = r"Dataset \'wrong_key\' not found in the catalog"
        with pytest.raises(DatasetNotFoundError, match=pattern) as e:
            data_catalog.release("wrong_key")
        assert "did you mean" not in str(e.value)

    def test_release_unregistered_typo(self, data_catalog):
        """Check the error when calling `release` on mistyped data set"""
        pattern = (
            "Dataset 'text' not found in the catalog"
            " - did you mean one of these instead: test"
        )
        with pytest.raises(DatasetNotFoundError, match=re.escape(pattern)):
            data_catalog.release("text")

    def test_multi_catalog_list(self, multi_catalog):
        """Test data catalog which contains multiple data sets"""
        entries = multi_catalog.list()
        assert "abc" in entries
        assert "xyz" in entries

    @pytest.mark.parametrize(
        "pattern,expected",
        [
            ("^a", ["abc"]),
            ("a|x", ["abc", "xyz"]),
            ("^(?!(a|x))", []),
            ("def", []),
            ("", []),
        ],
    )
    def test_multi_catalog_list_regex(self, multi_catalog, pattern, expected):
        """Test that regex patterns filter data sets accordingly"""
        assert multi_catalog.list(regex_search=pattern) == expected

    def test_multi_catalog_list_bad_regex(self, multi_catalog):
        """Test that bad regex is caught accordingly"""
        escaped_regex = r"\(\("
        pattern = f"Invalid regular expression provided: '{escaped_regex}'"
        with pytest.raises(SyntaxError, match=pattern):
            multi_catalog.list("((")

    def test_eq(self, multi_catalog, data_catalog):
        assert multi_catalog == multi_catalog.shallow_copy()
        assert multi_catalog != data_catalog

    def test_datasets_on_init(self, data_catalog_from_config):
        """Check datasets are loaded correctly on construction"""
        assert isinstance(data_catalog_from_config.datasets.boats, CSVDataSet)
        assert isinstance(data_catalog_from_config.datasets.cars, CSVDataSet)

    def test_datasets_on_add(self, data_catalog_from_config):
        """Check datasets are updated correctly after adding"""
        data_catalog_from_config.add("new_dataset", CSVDataSet("some_path"))
        assert isinstance(data_catalog_from_config.datasets.new_dataset, CSVDataSet)
        assert isinstance(data_catalog_from_config.datasets.boats, CSVDataSet)

    def test_adding_datasets_not_allowed(self, data_catalog_from_config):
        """Check error if user tries to update the datasets attribute"""
        pattern = r"Please use DataCatalog.add\(\) instead"
        with pytest.raises(AttributeError, match=pattern):
            data_catalog_from_config.datasets.new_dataset = None

    def test_add_feed_dict_should_grow_linearly(self, mocker, data_catalog_from_config):
        """Check number of calls to `_sub_nonword_chars` when adding feed dict
        should grow linearly with the number of keys in the dict.
        Simulate this issue: https://github.com/kedro-org/kedro/issues/951
        """
        mock_sub_nonword_chars = mocker.patch(
            "kedro.io.data_catalog._sub_nonword_chars"
        )
        feed_dict = {"key1": "val1", "key2": "val2", "key3": "val3", "key4": "val4"}
        data_catalog_from_config.add_feed_dict(feed_dict)
        assert mock_sub_nonword_chars.call_count == len(feed_dict)

    def test_mutating_datasets_not_allowed(self, data_catalog_from_config):
        """Check error if user tries to update the datasets attribute"""
        pattern = "Please change datasets through configuration."
        with pytest.raises(AttributeError, match=pattern):
            data_catalog_from_config.datasets.cars = None

    def test_confirm(self, mocker, caplog):
        """Confirm the dataset"""
<<<<<<< HEAD
        with caplog.at_level(logging.INFO):
            mock_ds = mocker.Mock()
            data_catalog = DataCatalog(data_sets={"mocked": mock_ds})
            data_catalog.confirm("mocked")
            mock_ds.confirm.assert_called_once_with()
            assert caplog.record_tuples == [
                ("kedro.io.data_catalog", logging.INFO, "Confirming dataset 'mocked'")
            ]
=======
        mock_ds = mocker.Mock()
        data_catalog = DataCatalog(data_sets={"mocked": mock_ds})
        data_catalog.confirm("mocked")
        mock_ds.confirm.assert_called_once_with()
        assert caplog.record_tuples == [
            (
                "kedro.io.data_catalog",
                logging.INFO,
                "Confirming dataset 'mocked'",
            )
        ]
>>>>>>> b0c725ba

    @pytest.mark.parametrize(
        "dataset_name,error_pattern",
        [
            ("missing", "Dataset 'missing' not found in the catalog"),
            ("test", "Dataset 'test' does not have 'confirm' method"),
        ],
    )
    def test_bad_confirm(self, data_catalog, dataset_name, error_pattern):
        """Test confirming a non existent dataset or one that
        does not have `confirm` method"""
        with pytest.raises(DatasetError, match=re.escape(error_pattern)):
            data_catalog.confirm(dataset_name)

    def test_layers(self, data_catalog, data_catalog_from_config):
        """Test dataset layers are correctly parsed"""
        assert data_catalog.layers is None
        # only one dataset is assigned a layer in the config
        assert data_catalog_from_config.layers == {"raw": {"cars"}}


class TestDataCatalogFromConfig:
    def test_from_sane_config(self, data_catalog_from_config, dummy_dataframe):
        """Test populating the data catalog from config"""
        data_catalog_from_config.save("boats", dummy_dataframe)
        reloaded_df = data_catalog_from_config.load("boats")
        assert_frame_equal(reloaded_df, dummy_dataframe)

    def test_config_missing_type(self, sane_config):
        """Check the error if type attribute is missing for some data set(s)
        in the config"""
        del sane_config["catalog"]["boats"]["type"]
        pattern = (
            "An exception occurred when parsing config for dataset 'boats':\n"
            "'type' is missing from dataset catalog configuration"
        )
        with pytest.raises(DatasetError, match=re.escape(pattern)):
            DataCatalog.from_config(**sane_config)

    def test_config_invalid_module(self, sane_config):
        """Check the error if the type points to nonexistent module"""
        sane_config["catalog"]["boats"][
            "type"
        ] = "kedro.invalid_module_name.io.CSVDataSet"

        error_msg = "Class 'kedro.invalid_module_name.io.CSVDataSet' not found"
        with pytest.raises(DatasetError, match=re.escape(error_msg)):
            DataCatalog.from_config(**sane_config)

    def test_config_relative_import(self, sane_config):
        """Check the error if the type points to a relative import"""
        sane_config["catalog"]["boats"]["type"] = ".CSVDataSetInvalid"

        pattern = "'type' class path does not support relative paths"
        with pytest.raises(DatasetError, match=re.escape(pattern)):
            DataCatalog.from_config(**sane_config)

    def test_config_import_kedro_datasets(self, sane_config, mocker):
        """Test kedro.extras.datasets default path to the dataset class"""
        # Spy _load_obj because kedro_datasets is not installed and we can't import it.

        import kedro.io.core  # pylint: disable=import-outside-toplevel

        spy = mocker.spy(kedro.io.core, "_load_obj")
        parse_dataset_definition(sane_config["catalog"]["boats"])
        for prefix, call_args in zip(_DEFAULT_PACKAGES, spy.call_args_list):
            # In Python 3.7 call_args.args is not available thus we access the call
            # arguments with less meaningful index.
            # The 1st index returns a tuple, the 2nd index return the name of module.
            assert call_args[0][0] == f"{prefix}pandas.CSVDataSet"

    def test_config_import_extras(self, sane_config):
        """Test kedro.extras.datasets default path to the dataset class"""
        sane_config["catalog"]["boats"]["type"] = "pandas.CSVDataSet"
        assert DataCatalog.from_config(**sane_config)

    def test_config_missing_class(self, sane_config):
        """Check the error if the type points to nonexistent class"""
        sane_config["catalog"]["boats"]["type"] = "kedro.io.CSVDataSetInvalid"

        pattern = (
            "An exception occurred when parsing config for dataset 'boats':\n"
            "Class 'kedro.io.CSVDataSetInvalid' not found"
        )
        with pytest.raises(DatasetError, match=re.escape(pattern)):
            DataCatalog.from_config(**sane_config)

    def test_config_invalid_data_set(self, sane_config):
        """Check the error if the type points to invalid class"""
        sane_config["catalog"]["boats"]["type"] = "DataCatalog"
        pattern = (
            "An exception occurred when parsing config for dataset 'boats':\n"
            "Dataset type 'kedro.io.data_catalog.DataCatalog' is invalid: "
            "all data set types must extend 'AbstractDataset'"
        )
        with pytest.raises(DatasetError, match=re.escape(pattern)):
            DataCatalog.from_config(**sane_config)

    def test_config_invalid_arguments(self, sane_config):
        """Check the error if the data set config contains invalid arguments"""
        sane_config["catalog"]["boats"]["save_and_load_args"] = False
        pattern = (
            r"Dataset 'boats' must only contain arguments valid for "
            r"the constructor of '.*CSVDataSet'"
        )
        with pytest.raises(DatasetError, match=pattern):
            DataCatalog.from_config(**sane_config)

    def test_empty_config(self):
        """Test empty config"""
        assert DataCatalog.from_config(None)

    def test_missing_credentials(self, sane_config):
        """Check the error if credentials can't be located"""
        sane_config["catalog"]["cars"]["credentials"] = "missing"
        with pytest.raises(KeyError, match=r"Unable to find credentials \'missing\'"):
            DataCatalog.from_config(**sane_config)

    def test_link_credentials(self, sane_config, mocker):
        """Test credentials being linked to the relevant data set"""
        mock_client = mocker.patch("kedro.extras.datasets.pandas.csv_dataset.fsspec")
        config = deepcopy(sane_config)
        del config["catalog"]["boats"]

        DataCatalog.from_config(**config)

        expected_client_kwargs = sane_config["credentials"]["s3_credentials"]
        mock_client.filesystem.assert_called_with("s3", **expected_client_kwargs)

    def test_nested_credentials(self, sane_config_with_nested_creds, mocker):
        mock_client = mocker.patch("kedro.extras.datasets.pandas.csv_dataset.fsspec")
        config = deepcopy(sane_config_with_nested_creds)
        del config["catalog"]["boats"]
        DataCatalog.from_config(**config)

        expected_client_kwargs = {
            "client_kwargs": {
                "credentials": {
                    "client_kwargs": {
                        "aws_access_key_id": "OTHER_FAKE_ACCESS_KEY",
                        "aws_secret_access_key": "OTHER_FAKE_SECRET_KEY",
                    }
                }
            },
            "key": "secret",
        }
        mock_client.filesystem.assert_called_once_with("s3", **expected_client_kwargs)

    def test_missing_nested_credentials(self, sane_config_with_nested_creds):
        del sane_config_with_nested_creds["credentials"]["other_credentials"]
        pattern = "Unable to find credentials 'other_credentials'"
        with pytest.raises(KeyError, match=pattern):
            DataCatalog.from_config(**sane_config_with_nested_creds)

    def test_missing_dependency(self, sane_config, mocker):
        """Test that dependency is missing."""
        pattern = "dependency issue"

        # pylint: disable=unused-argument,inconsistent-return-statements
        def dummy_load(obj_path, *args, **kwargs):
            if obj_path == "kedro.extras.datasets.pandas.CSVDataSet":
                raise AttributeError(pattern)
            if obj_path == "kedro.extras.datasets.pandas.__all__":
                return ["CSVDataSet"]

        mocker.patch("kedro.io.core.load_obj", side_effect=dummy_load)
        with pytest.raises(DatasetError, match=pattern):
            DataCatalog.from_config(**sane_config)

    def test_idempotent_catalog(self, sane_config):
        """Test that data catalog instantiations are idempotent"""
        _ = DataCatalog.from_config(**sane_config)  # NOQA
        catalog = DataCatalog.from_config(**sane_config)
        assert catalog

    def test_error_dataset_init(self, bad_config):
        """Check the error when trying to instantiate erroneous data set"""
        pattern = r"Failed to instantiate dataset \'bad\' of type '.*BadDataset'"
        with pytest.raises(DatasetError, match=pattern):
            DataCatalog.from_config(bad_config, None)

    def test_confirm(self, tmp_path, caplog, mocker):
        """Confirm the dataset"""
        with caplog.at_level(logging.INFO):
            mock_confirm = mocker.patch("kedro.io.IncrementalDataset.confirm")
            catalog = {
                "ds_to_confirm": {
                    "type": "IncrementalDataset",
                    "dataset": "pandas.CSVDataSet",
                    "path": str(tmp_path),
                }
            }
            data_catalog = DataCatalog.from_config(catalog=catalog)
            data_catalog.confirm("ds_to_confirm")
            assert caplog.record_tuples == [
                (
                    "kedro.io.data_catalog",
                    logging.INFO,
                    "Confirming dataset 'ds_to_confirm'",
                )
            ]
            mock_confirm.assert_called_once_with()

    @pytest.mark.parametrize(
        "dataset_name,pattern",
        [
            ("missing", "Dataset 'missing' not found in the catalog"),
            ("boats", "Dataset 'boats' does not have 'confirm' method"),
        ],
    )
    def test_bad_confirm(self, sane_config, dataset_name, pattern):
        """Test confirming non existent dataset or the one that
        does not have `confirm` method"""
        data_catalog = DataCatalog.from_config(**sane_config)
        with pytest.raises(DatasetError, match=re.escape(pattern)):
            data_catalog.confirm(dataset_name)


class TestDataCatalogVersioned:
    def test_from_sane_config_versioned(self, sane_config, dummy_dataframe):
        """Test load and save of versioned data sets from config"""
        sane_config["catalog"]["boats"]["versioned"] = True

        # Decompose `generate_timestamp` to keep `current_ts` reference.
        current_ts = datetime.now(tz=timezone.utc)
        fmt = (
            "{d.year:04d}-{d.month:02d}-{d.day:02d}T{d.hour:02d}"
            ".{d.minute:02d}.{d.second:02d}.{ms:03d}Z"
        )
        version = fmt.format(d=current_ts, ms=current_ts.microsecond // 1000)

        catalog = DataCatalog.from_config(
            **sane_config,
            load_versions={"boats": version},
            save_version=version,
        )

        catalog.save("boats", dummy_dataframe)
        path = Path(sane_config["catalog"]["boats"]["filepath"])
        path = path / version / path.name
        assert path.is_file()

        reloaded_df = catalog.load("boats")
        assert_frame_equal(reloaded_df, dummy_dataframe)

        reloaded_df_version = catalog.load("boats", version=version)
        assert_frame_equal(reloaded_df_version, dummy_dataframe)

        # Verify that `VERSION_FORMAT` can help regenerate `current_ts`.
        actual_timestamp = datetime.strptime(
            catalog.datasets.boats.resolve_load_version(),  # pylint: disable=no-member
            VERSION_FORMAT,
        )
        expected_timestamp = current_ts.replace(
            microsecond=current_ts.microsecond // 1000 * 1000, tzinfo=None
        )
        assert actual_timestamp == expected_timestamp

    @pytest.mark.parametrize("versioned", [True, False])
    def test_from_sane_config_versioned_warn(self, caplog, sane_config, versioned):
        """Check the warning if `version` attribute was added
        to the data set config"""
        sane_config["catalog"]["boats"]["versioned"] = versioned
        sane_config["catalog"]["boats"]["version"] = True
        DataCatalog.from_config(**sane_config)
        log_record = caplog.records[0]
        expected_log_message = (
            "'version' attribute removed from data set configuration since it "
            "is a reserved word and cannot be directly specified"
        )
        assert log_record.levelname == "WARNING"
        assert expected_log_message in log_record.message

    def test_from_sane_config_load_versions_warn(self, sane_config):
        sane_config["catalog"]["boats"]["versioned"] = True
        version = generate_timestamp()
        load_version = {"non-boart": version}
        pattern = r"\'load_versions\' keys \[non-boart\] are not found in the catalog\."
        with pytest.raises(DatasetNotFoundError, match=pattern):
            DataCatalog.from_config(**sane_config, load_versions=load_version)

    def test_compare_tracking_and_other_dataset_versioned(
        self, sane_config_with_tracking_ds, dummy_dataframe
    ):
        """Test saving of tracking data sets from config results in the same
        save version as other versioned datasets."""

        catalog = DataCatalog.from_config(**sane_config_with_tracking_ds)

        catalog.save("boats", dummy_dataframe)
        dummy_data = {"col1": 1, "col2": 2, "col3": 3}
        catalog.save("planes", dummy_data)

        # Verify that saved version on tracking dataset is the same as on the CSV dataset
        csv_timestamp = datetime.strptime(
            catalog.datasets.boats.resolve_save_version(),  # pylint: disable=no-member
            VERSION_FORMAT,
        )
        tracking_timestamp = datetime.strptime(
            catalog.datasets.planes.resolve_save_version(),  # pylint: disable=no-member
            VERSION_FORMAT,
        )

        assert tracking_timestamp == csv_timestamp

    def test_load_version(self, sane_config, dummy_dataframe, mocker):
        """Test load versioned data sets from config"""
        new_dataframe = pd.DataFrame({"col1": [0, 0], "col2": [0, 0], "col3": [0, 0]})
        sane_config["catalog"]["boats"]["versioned"] = True
        mocker.patch(
            "kedro.io.data_catalog.generate_timestamp", side_effect=["first", "second"]
        )

        # save first version of the dataset
        catalog = DataCatalog.from_config(**sane_config)
        catalog.save("boats", dummy_dataframe)

        # save second version of the dataset
        catalog = DataCatalog.from_config(**sane_config)
        catalog.save("boats", new_dataframe)

        assert_frame_equal(catalog.load("boats", version="first"), dummy_dataframe)
        assert_frame_equal(catalog.load("boats", version="second"), new_dataframe)
        assert_frame_equal(catalog.load("boats"), new_dataframe)

    def test_load_version_on_unversioned_dataset(
        self, sane_config, dummy_dataframe, mocker
    ):
        mocker.patch("kedro.io.data_catalog.generate_timestamp", return_value="first")

        catalog = DataCatalog.from_config(**sane_config)
        catalog.save("boats", dummy_dataframe)

        with pytest.raises(DatasetError):
            catalog.load("boats", version="first")

    def test_replacing_nonword_characters(self):
        """Test replacing non-word characters in dataset names"""
        csv = CSVDataSet(filepath="abc.csv")
        datasets = {"ds1@spark": csv, "ds2_spark": csv, "ds3.csv": csv, "jalapeño": csv}

        catalog = DataCatalog(data_sets=datasets)
        assert "ds1@spark" not in catalog.datasets.__dict__
        assert "ds2__spark" not in catalog.datasets.__dict__
        assert "ds3.csv" not in catalog.datasets.__dict__
        assert "jalape__o" not in catalog.datasets.__dict__

        assert "ds1__spark" in catalog.datasets.__dict__
        assert "ds2_spark" in catalog.datasets.__dict__
        assert "ds3__csv" in catalog.datasets.__dict__
        assert "jalapeño" in catalog.datasets.__dict__

    def test_no_versions_with_cloud_protocol(self, monkeypatch):
        """Check the error if no versions are available for load from cloud storage"""
        monkeypatch.setenv("AWS_ACCESS_KEY_ID", "dummmy")
        monkeypatch.setenv("AWS_SECRET_ACCESS_KEY", "dummmy")
        version = Version(load=None, save=None)
        versioned_dataset = CSVDataSet("s3://bucket/file.csv", version=version)
        pattern = re.escape(
            f"Did not find any versions for {versioned_dataset}. "
            f"This could be due to insufficient permission."
        )
        with pytest.raises(DatasetError, match=pattern):
            versioned_dataset.load()


class TestDataCatalogDatasetFactories:
    def test_match_added_to_datasets_on_get(self, config_with_dataset_factories):
        """Check that the datasets that match patterns are only added when fetched"""
        catalog = DataCatalog.from_config(**config_with_dataset_factories)
        assert "{brand}_cars" not in catalog._data_sets
        assert "tesla_cars" not in catalog._data_sets
        assert "{brand}_cars" in catalog._dataset_patterns

        tesla_cars = catalog._get_dataset("tesla_cars")
        assert isinstance(tesla_cars, CSVDataSet)
        assert "tesla_cars" in catalog._data_sets

    @pytest.mark.parametrize(
        "dataset_name, expected",
        [
            ("audi_cars", True),
            ("tesla_cars", True),
            ("row_boats", True),
            ("boats", False),
            ("tesla_card", False),
        ],
    )
    def test_exists_in_catalog_config(
        self, config_with_dataset_factories, dataset_name, expected
    ):
        """Check that the dataset exists in catalog when it matches a pattern
        or is in the catalog"""
        catalog = DataCatalog.from_config(**config_with_dataset_factories)
        assert (dataset_name in catalog) == expected

    def test_patterns_not_in_catalog_datasets(self, config_with_dataset_factories):
        """Check that the pattern is not in the catalog datasets"""
        catalog = DataCatalog.from_config(**config_with_dataset_factories)
        assert "audi_cars" in catalog._data_sets
        assert "{brand}_cars" not in catalog._data_sets
        assert "audi_cars" not in catalog._dataset_patterns
        assert "{brand}_cars" in catalog._dataset_patterns

    def test_explicit_entry_not_overwritten(self, config_with_dataset_factories):
        """Check that the existing catalog entry is not overwritten by config in pattern"""
        catalog = DataCatalog.from_config(**config_with_dataset_factories)
        audi_cars = catalog._get_dataset("audi_cars")
        assert isinstance(audi_cars, ParquetDataSet)

    @pytest.mark.parametrize(
        "dataset_name,pattern",
        [
            ("missing", "Dataset 'missing' not found in the catalog"),
            ("tesla@cars", "Dataset 'tesla@cars' not found in the catalog"),
        ],
    )
    def test_dataset_not_in_catalog_when_no_pattern_match(
        self, config_with_dataset_factories, dataset_name, pattern
    ):
        """Check that the dataset is not added to the catalog when there is no pattern"""
        catalog = DataCatalog.from_config(**config_with_dataset_factories)
        with pytest.raises(DatasetError, match=re.escape(pattern)):
            catalog._get_dataset(dataset_name)

    def test_sorting_order_patterns(self, config_with_dataset_factories_only_patterns):
        """Check that the sorted order of the patterns is correct according
        to parsing rules"""
        catalog = DataCatalog.from_config(**config_with_dataset_factories_only_patterns)
        sorted_keys_expected = [
            "{country}_companies",
            "{namespace}_{dataset}",
            "{dataset}s",
            "{default}",
        ]
        assert list(catalog._dataset_patterns.keys()) == sorted_keys_expected

    def test_default_dataset(self, config_with_dataset_factories_with_default, caplog):
        """Check that default dataset is used when no other pattern matches"""
        catalog = DataCatalog.from_config(**config_with_dataset_factories_with_default)
        assert "jet@planes" not in catalog._data_sets
        jet_dataset = catalog._get_dataset("jet@planes")
        log_record = caplog.records[0]
        assert log_record.levelname == "WARNING"
        assert (
            "Config from the dataset factory pattern '{default_dataset}' "
            "in the catalog will be used to override the default "
            "MemoryDataset creation for the dataset 'jet@planes'" in log_record.message
        )
        assert isinstance(jet_dataset, CSVDataSet)

    def test_unmatched_key_error_when_parsing_config(
        self, config_with_dataset_factories_bad_pattern
    ):
        """Check error raised when key mentioned in the config is not in pattern name"""
        catalog = DataCatalog.from_config(**config_with_dataset_factories_bad_pattern)
        pattern = "Unable to resolve 'filepath' for the pattern '{type}@planes'"
        with pytest.raises(DatasetError, match=re.escape(pattern)):
            catalog._get_dataset("jet@planes")

    def test_factory_layer(self, config_with_dataset_factories):
        """Check that layer is correctly processed for patterned datasets"""
        config_with_dataset_factories["catalog"]["{brand}_cars"]["layer"] = "raw"
        catalog = DataCatalog.from_config(**config_with_dataset_factories)
        _ = catalog._get_dataset("tesla_cars")
        assert catalog.layers["raw"] == {"tesla_cars"}

    def test_factory_config_versioned(
        self, config_with_dataset_factories, filepath, dummy_dataframe
    ):
        """Test load and save of versioned data sets from config"""
        config_with_dataset_factories["catalog"]["{brand}_cars"]["versioned"] = True
        config_with_dataset_factories["catalog"]["{brand}_cars"]["filepath"] = filepath

        assert "tesla_cars" not in config_with_dataset_factories

        # Decompose `generate_timestamp` to keep `current_ts` reference.
        current_ts = datetime.now(tz=timezone.utc)
        fmt = (
            "{d.year:04d}-{d.month:02d}-{d.day:02d}T{d.hour:02d}"
            ".{d.minute:02d}.{d.second:02d}.{ms:03d}Z"
        )
        version = fmt.format(d=current_ts, ms=current_ts.microsecond // 1000)

        catalog = DataCatalog.from_config(
            **config_with_dataset_factories,
            load_versions={"tesla_cars": version},
            save_version=version,
        )

        catalog.save("tesla_cars", dummy_dataframe)
        path = Path(
            config_with_dataset_factories["catalog"]["{brand}_cars"]["filepath"]
        )
        path = path / version / path.name
        assert path.is_file()

        reloaded_df = catalog.load("tesla_cars")
        assert_frame_equal(reloaded_df, dummy_dataframe)

        reloaded_df_version = catalog.load("tesla_cars", version=version)
        assert_frame_equal(reloaded_df_version, dummy_dataframe)

        # Verify that `VERSION_FORMAT` can help regenerate `current_ts`.
        actual_timestamp = datetime.strptime(
            catalog.datasets.tesla_cars.resolve_load_version(),  # pylint: disable=no-member
            VERSION_FORMAT,
        )
        expected_timestamp = current_ts.replace(
            microsecond=current_ts.microsecond // 1000 * 1000, tzinfo=None
        )
        assert actual_timestamp == expected_timestamp<|MERGE_RESOLUTION|>--- conflicted
+++ resolved
@@ -376,28 +376,15 @@
 
     def test_confirm(self, mocker, caplog):
         """Confirm the dataset"""
-<<<<<<< HEAD
         with caplog.at_level(logging.INFO):
             mock_ds = mocker.Mock()
             data_catalog = DataCatalog(data_sets={"mocked": mock_ds})
             data_catalog.confirm("mocked")
             mock_ds.confirm.assert_called_once_with()
             assert caplog.record_tuples == [
-                ("kedro.io.data_catalog", logging.INFO, "Confirming dataset 'mocked'")
-            ]
-=======
-        mock_ds = mocker.Mock()
-        data_catalog = DataCatalog(data_sets={"mocked": mock_ds})
-        data_catalog.confirm("mocked")
-        mock_ds.confirm.assert_called_once_with()
-        assert caplog.record_tuples == [
-            (
-                "kedro.io.data_catalog",
-                logging.INFO,
-                "Confirming dataset 'mocked'",
+                ("kedro.io.data_catalog", logging.INFO, "Confirming dataset 'mocked'",
             )
         ]
->>>>>>> b0c725ba
 
     @pytest.mark.parametrize(
         "dataset_name,error_pattern",
