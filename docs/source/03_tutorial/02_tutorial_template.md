--- conflicted
+++ resolved
@@ -18,11 +18,7 @@
 
 Feel free to name your project as you like, but this guide will assume the project is named **`Kedro Tutorial`**.
 
-<<<<<<< HEAD
-Keep the default names for the `repo_name` and `python_package` when prompted. Select `N` so the Iris dataset example code is not included in your project.
-=======
 Keep the default names for the `repo_name` and `python_package` when prompted.
->>>>>>> 9cfb5666
 
 ## Install project dependencies
 
