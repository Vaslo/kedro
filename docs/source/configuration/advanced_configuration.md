--- conflicted
+++ resolved
@@ -133,19 +133,6 @@
 
 ## Advanced Kedro configuration
 
-<<<<<<< HEAD
-=======
-This section contains a set of guidance for advanced configuration requirements of standard Kedro projects:
-* [How to change which configuration files are loaded](#how-to-change-which-configuration-files-are-loaded)
-* [How to ensure non default configuration files get loaded](#how-to-ensure-non-default-configuration-files-get-loaded)
-* [How to bypass the configuration loading rules](#how-to-bypass-the-configuration-loading-rules)
-* [How to use Jinja2 syntax in configuration](#how-to-use-jinja2-syntax-in-configuration)
-* [How to do templating with the `OmegaConfigLoader`](#how-to-do-templating-with-the-omegaconfigloader)
-* [How to use global variables with the `OmegaConfigLoader`](#how-to-use-global-variables-with-the-omegaconfigloader)
-* [How to use resolvers in the `OmegaConfigLoader`](#how-to-use-resolvers-in-the-omegaconfigloader)
-    - [How to load credentials through environment variables](#how-to-load-credentials-through-environment-variables)
-
->>>>>>> 8be25bc2
 ### How to change which configuration files are loaded
 If you want to change the patterns that the configuration loader uses to find the files to load you need to set the `CONFIG_LOADER_ARGS` variable in [`src/<package_name>/settings.py`](../kedro_project_setup/settings.md).
 For example, if your `parameters` files are using a `params` naming convention instead of `parameters` (e.g. `params.yml`) you need to update `CONFIG_LOADER_ARGS` as follows:
