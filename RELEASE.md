# Upcoming Release 0.19.0

## Major features and improvements

## Bug fixes and other changes

## Breaking changes to the API

### DataSets
* Reduced constructor arguments for `APIDataSet` by replacing most arguments with a single constructor argument `load_args`. This makes it more consistent with other Kedro DataSets and the underlying `requests` API, and automatically enables the full configuration domain: stream, certificates, proxies, and more.

### CLI
* Removed deprecated `kedro docs` command.

### ConfigLoader
* `logging` is removed from `ConfigLoader` in favour of the environment variable `KEDRO_LOGGING_CONFIG`.

### Other
* Removed deprecated `kedro.extras.ColorHandler`.
* The Kedro IPython extension is no longer available as `%load_ext kedro.extras.extensions.ipython`; use `%load_ext kedro.ipython` instead.
* Anonymous nodes are given default names of the form `<function_name>([in1;in2;...]) -> [out1;out2;...]`, with the names of inputs and outputs separated by semicolons.

## Migration guide from Kedro 0.18.* to 0.19.*
### DataSets
* If you use `APIDataSet`, move all `requests` specific arguments (e.g. `params`, `headers`), except for `url` and `method`, to under `load_args`.
### Logging
`logging.yml` is now independent of Kedro's run environment and only used if `KEDRO_LOGGING_CONFIG` is set to point to it.

# Upcoming Release 0.18.12

## Major features and improvements

## Bug fixes and other changes

## Documentation changes

## Breaking changes to the API

## Upcoming deprecations for Kedro 0.19.0

# Release 0.18.11

## Major features and improvements
* Added `databricks-iris` as an official starter.

## Bug fixes and other changes
* Reworked micropackaging workflow to use standard Python packaging practices.
* Make `kedro micropkg package` accept `--verbose`.
* Compare for protocol and delimiter in `PartitionedDataSet` to be able to pass the protocol to partitions which paths starts with the same characters as the protocol (e.g. `s3://s3-my-bucket`).

## Documentation changes
<<<<<<< HEAD
* Significant improvements to the documentation that covers working with Databricks and Kedro, including a new page for workspace-only development, and a guide to choosing the best workflow for your use case.
* Updated documentation for deploying with Prefect for version 2.0.

=======
* Added documentation for developing a Kedro project using a Databricks workspace.

## Breaking changes to the API
* Logging is decoupled from `ConfigLoader`, use `KEDRO_LOGGING_CONFIG` to configure logging.
>>>>>>> 68c2a926
## Upcoming deprecations for Kedro 0.19.0
* Renamed dataset and error classes, in accordance with the [Kedro lexicon](https://github.com/kedro-org/kedro/wiki/Kedro-documentation-style-guide#kedro-lexicon). Dataset classes ending with "DataSet" and error classes starting with "DataSet" are deprecated and will be removed in 0.19.0. Note that all of the below classes are also importable from `kedro.io`; only the module where they are defined is listed as the location.

| Type                        | Deprecated Alias            | Location                       |
| --------------------------- | --------------------------- | ------------------------------ |
| `CachedDataset`             | `CachedDataSet`             | `kedro.io.cached_dataset`      |
| `LambdaDataset`             | `LambdaDataSet`             | `kedro.io.lambda_dataset`      |
| `IncrementalDataset`        | `IncrementalDataSet`        | `kedro.io.partitioned_dataset` |
| `MemoryDataset`             | `MemoryDataSet`             | `kedro.io.memory_dataset`      |
| `PartitionedDataset`        | `PartitionedDataSet`        | `kedro.io.partitioned_dataset` |
| `DatasetError`              | `DataSetError`              | `kedro.io.core`                |
| `DatasetAlreadyExistsError` | `DataSetAlreadyExistsError` | `kedro.io.core`                |
| `DatasetNotFoundError`      | `DataSetNotFoundError`      | `kedro.io.core`                |

## Community contributions
Many thanks to the following Kedroids for contributing PRs to this release:

* [jmalovera10](https://github.com/jmalovera10)
* [debugger24](https://github.com/debugger24)
* [juliushetzel](https://github.com/juliushetzel)
* [jacobweiss2305](https://github.com/jacobweiss2305)
* [eduardoconto](https://github.com/eduardoconto)

# Release 0.18.10

## Major features and improvements
* Rebrand across all documentation and Kedro assets.
* Added support for variable interpolation in the catalog with the `OmegaConfigLoader`.

# Release 0.18.9

## Major features and improvements
* `kedro run --params` now updates interpolated parameters correctly when using `OmegaConfigLoader`.
* Added `metadata` attribute to `kedro.io` datasets. This is ignored by Kedro, but may be consumed by users or external plugins.
* Added `kedro.logging.RichHandler`. This replaces the default `rich.logging.RichHandler` and is more flexible, user can turn off the `rich` traceback if needed.

## Bug fixes and other changes
* `OmegaConfigLoader` will return a `dict` instead of `DictConfig`.
* `OmegaConfigLoader` does not show a `MissingConfigError` when the config files exist but are empty.

## Documentation changes
* Added documentation for collaborative experiment tracking within Kedro-Viz.
* Revised section on deployment to better organise content and reflect how recently docs have been updated.
* Minor improvements to fix typos and revise docs to align with engineering changes.

## Breaking changes to the API
* `kedro package` does not produce `.egg` files anymore, and now relies exclusively on `.whl` files.

## Community contributions
Many thanks to the following Kedroids for contributing PRs to this release:

* [tomasvanpottelbergh](https://github.com/tomasvanpottelbergh)
* [https://github.com/debugger24](https://github.com/debugger24)

## Upcoming deprecations for Kedro 0.19.0

# Release 0.18.8

## Major features and improvements
* Added `KEDRO_LOGGING_CONFIG` environment variable, which can be used to configure logging from the beginning of the `kedro` process.
* Removed logs folder from the kedro new project template. File-based logging will remain but just be level INFO and above and go to project root instead.


## Bug fixes and other changes
* Improvements to Jupyter E2E tests.
* Added full `kedro run` CLI command to session store to improve run reproducibility using `Kedro-Viz` experiment tracking.

### Documentation changes
* Improvements to documentation about configuration.
* Improvements to Sphinx toolchain including incrementing to use a newer version.
* Improvements to documentation on visualising Kedro projects on Databricks, and additional documentation about the development workflow for Kedro projects on Databricks.
* Updated Technical Steering Committee membership documentation.
* Revised documentation section about linting and formatting and extended to give details of `flake8` configuration.
* Updated table of contents for documentation to reduce scrolling.
* Expanded FAQ documentation.
* Added a 404 page to documentation.
* Added deprecation warnings about the removal of `kedro.extras.datasets`.

## Community contributions
Many thanks to the following Kedroids for contributing PRs to this release:

* [MaximeSteinmetz](https://github.com/MaximeSteinmetz)


# Release 0.18.7

## Major features and improvements
* Added new Kedro CLI `kedro jupyter setup` to setup Jupyter Kernel for Kedro.
* `kedro package` now includes the project configuration in a compressed `tar.gz` file.
* Added functionality to the `OmegaConfigLoader` to load configuration from compressed files of `zip` or `tar` format. This feature requires `fsspec>=2023.1.0`.
* Significant improvements to on-boarding documentation that covers setup for new Kedro users. Also some major changes to the spaceflights tutorial to make it faster to work through. We think it's a better read. Tell us if it's not.

## Bug fixes and other changes
* Added a guide and tooling for developing Kedro for Databricks.
* Implemented missing dict-like interface for `_ProjectPipeline`.


# Release 0.18.6

## Bug fixes and other changes
* Fixed bug that didn't allow to read or write datasets with `s3a` or `s3n` filepaths
* Fixed bug with overriding nested parameters using the `--params` flag
* Fixed bug that made session store incompatible with `Kedro-Viz` experiment tracking

## Migration guide from Kedro 0.18.5 to 0.18.6
A regression introduced in Kedro version `0.18.5` caused the `Kedro-Viz` console to fail to show experiment tracking correctly. If you experienced this issue, you will need to:
* upgrade to Kedro version `0.18.6`
* delete any erroneous session entries created with Kedro 0.18.5 from your session_store.db stored at `<project-path>/data/session_store.db`.

Thanks to Kedroids tomohiko kato, [tsanikgr](https://github.com/tsanikgr) and [maddataanalyst](https://github.com/maddataanalyst) for very detailed reports about the bug.


# Release 0.18.5

> This release introduced a bug that causes a failure in experiment tracking within the `Kedro-Viz` console. We recommend that you use Kedro version `0.18.6` in preference.

## Major features and improvements
* Added new `OmegaConfigLoader` which uses `OmegaConf` for loading and merging configuration.
* Added the `--conf-source` option to `kedro run`, allowing users to specify a source for project configuration for the run.
* Added `omegaconf` syntax as option for `--params`. Keys and values can now be separated by colons or equals signs.
* Added support for generator functions as nodes, i.e. using `yield` instead of return.
  * Enable chunk-wise processing in nodes with generator functions.
  * Save node outputs after every `yield` before proceeding with next chunk.
* Fixed incorrect parsing of Azure Data Lake Storage Gen2 URIs used in datasets.
* Added support for loading credentials from environment variables using `OmegaConfigLoader`.
* Added new `--namespace` flag to `kedro run` to enable filtering by node namespace.
* Added a new argument `node` for all four dataset hooks.
* Added the `kedro run` flags `--nodes`, `--tags`, and `--load-versions` to replace `--node`, `--tag`, and `--load-version`.

## Bug fixes and other changes
* Commas surrounded by square brackets (only possible for nodes with default names) will no longer split the arguments to `kedro run` options which take a list of nodes as inputs (`--from-nodes` and `--to-nodes`).
* Fixed bug where `micropkg` manifest section in `pyproject.toml` isn't recognised as allowed configuration.
* Fixed bug causing `load_ipython_extension` not to register the `%reload_kedro` line magic when called in a directory that does not contain a Kedro project.
* Added `anyconfig`'s `ac_context` parameter to `kedro.config.commons` module functions for more flexible `ConfigLoader` customizations.
* Change reference to `kedro.pipeline.Pipeline` object throughout test suite with `kedro.modular_pipeline.pipeline` factory.
* Fixed bug causing the `after_dataset_saved` hook only to be called for one output dataset when multiple are saved in a single node and async saving is in use.
* Log level for "Credentials not found in your Kedro project config" was changed from `WARNING` to `DEBUG`.
* Added safe extraction of tar files in `micropkg pull` to fix vulnerability caused by [CVE-2007-4559](https://github.com/advisories/GHSA-gw9q-c7gh-j9vm).
* Documentation improvements
    * Bug fix in table font size
    * Updated API docs links for datasets
    * Improved CLI docs for `kedro run`
    * Revised documentation for visualisation to build plots and for experiment tracking
    * Added example for loading external credentials to the Hooks documentation

## Breaking changes to the API

## Community contributions
Many thanks to the following Kedroids for contributing PRs to this release:

* [adamfrly](https://github.com/adamfrly)
* [corymaklin](https://github.com/corymaklin)
* [Emiliopb](https://github.com/Emiliopb)
* [grhaonan](https://github.com/grhaonan)
* [JStumpp](https://github.com/JStumpp)
* [michalbrys](https://github.com/michalbrys)
* [sbrugman](https://github.com/sbrugman)

## Upcoming deprecations for Kedro 0.19.0
* `project_version` will be deprecated in `pyproject.toml` please use `kedro_init_version` instead.
* Deprecated `kedro run` flags `--node`, `--tag`, and `--load-version` in favour of `--nodes`, `--tags`, and `--load-versions`.

# Release 0.18.4

## Major features and improvements
* Make Kedro instantiate datasets from `kedro_datasets` with higher priority than `kedro.extras.datasets`. `kedro_datasets` is the namespace for the new `kedro-datasets` python package.
* The config loader objects now implement `UserDict` and the configuration is accessed through `conf_loader['catalog']`.
* You can configure config file patterns through `settings.py` without creating a custom config loader.
* Added the following new datasets:

| Type                                 | Description                                                                | Location                         |
| ------------------------------------ | -------------------------------------------------------------------------- | -------------------------------- |
| `svmlight.SVMLightDataSet`           | Work with svmlight/libsvm files using scikit-learn library                 | `kedro.extras.datasets.svmlight` |
| `video.VideoDataSet`                 | Read and write video files from a filesystem                               | `kedro.extras.datasets.video`    |
| `video.video_dataset.SequenceVideo`  | Create a video object from an iterable sequence to use with `VideoDataSet` | `kedro.extras.datasets.video`    |
| `video.video_dataset.GeneratorVideo` | Create a video object from a generator to use with `VideoDataSet`          | `kedro.extras.datasets.video`    |
* Implemented support for a functional definition of schema in `dask.ParquetDataSet` to work with the `dask.to_parquet` API.

## Bug fixes and other changes
* Fixed `kedro micropkg pull` for packages on PyPI.
* Fixed `format` in `save_args` for `SparkHiveDataSet`, previously it didn't allow you to save it as delta format.
* Fixed save errors in `TensorFlowModelDataset` when used without versioning; previously, it wouldn't overwrite an existing model.
* Added support for `tf.device` in `TensorFlowModelDataset`.
* Updated error message for `VersionNotFoundError` to handle insufficient permission issues for cloud storage.
* Updated Experiment Tracking docs with working examples.
* Updated `MatplotlibWriter`, `text.TextDataSet`, `plotly.PlotlyDataSet` and `plotly.JSONDataSet` docs with working examples.
* Modified implementation of the Kedro IPython extension to use `local_ns` rather than a global variable.
* Refactored `ShelveStore` to its own module to ensure multiprocessing works with it.
* `kedro.extras.datasets.pandas.SQLQueryDataSet` now takes optional argument `execution_options`.
* Removed `attrs` upper bound to support newer versions of Airflow.
* Bumped the lower bound for the `setuptools` dependency to <=61.5.1.

## Minor breaking changes to the API

## Upcoming deprecations for Kedro 0.19.0
* `kedro test` and `kedro lint` will be deprecated.

## Documentation
* Revised the Introduction to shorten it
* Revised the Get Started section to remove unnecessary information and clarify the learning path
* Updated the spaceflights tutorial to simplify the later stages and clarify what the reader needed to do in each phase
* Moved some pages that covered advanced materials into more appropriate sections
* Moved visualisation into its own section
* Fixed a bug that degraded user experience: the table of contents is now sticky when you navigate between pages
* Added redirects where needed on ReadTheDocs for legacy links and bookmarks

## Contributions from the Kedroid community
We are grateful to the following for submitting PRs that contributed to this release: [jstammers](https://github.com/jstammers), [FlorianGD](https://github.com/FlorianGD), [yash6318](https://github.com/yash6318), [carlaprv](https://github.com/carlaprv), [dinotuku](https://github.com/dinotuku), [williamcaicedo](https://github.com/williamcaicedo), [avan-sh](https://github.com/avan-sh), [Kastakin](https://github.com/Kastakin), [amaralbf](https://github.com/amaralbf), [BSGalvan](https://github.com/BSGalvan), [levimjoseph](https://github.com/levimjoseph), [daniel-falk](https://github.com/daniel-falk), [clotildeguinard](https://github.com/clotildeguinard), [avsolatorio](https://github.com/avsolatorio), and [picklejuicedev](https://github.com/picklejuicedev) for comments and input to documentation changes

# Release 0.18.3

## Major features and improvements
* Implemented autodiscovery of project pipelines. A pipeline created with `kedro pipeline create <pipeline_name>` can now be accessed immediately without needing to explicitly register it in `src/<package_name>/pipeline_registry.py`, either individually by name (e.g. `kedro run --pipeline=<pipeline_name>`) or as part of the combined default pipeline (e.g. `kedro run`). By default, the simplified `register_pipelines()` function in `pipeline_registry.py` looks like:

    ```python
    def register_pipelines() -> Dict[str, Pipeline]:
        """Register the project's pipelines.

        Returns:
            A mapping from pipeline names to ``Pipeline`` objects.
        """
        pipelines = find_pipelines()
        pipelines["__default__"] = sum(pipelines.values())
        return pipelines
    ```

* The Kedro IPython extension should now be loaded with `%load_ext kedro.ipython`.
* The line magic `%reload_kedro` now accepts keywords arguments, e.g. `%reload_kedro --env=prod`.
* Improved resume pipeline suggestion for `SequentialRunner`, it will backtrack the closest persisted inputs to resume.

## Bug fixes and other changes

* Changed default `False` value for rich logging `show_locals`, to make sure credentials and other sensitive data isn't shown in logs.
* Rich traceback handling is disabled on Databricks so that exceptions now halt execution as expected. This is a workaround for a [bug in `rich`](https://github.com/Textualize/rich/issues/2455).
* When using `kedro run -n [some_node]`, if `some_node` is missing a namespace the resulting error message will suggest the correct node name.
* Updated documentation for `rich` logging.
* Updated Prefect deployment documentation to allow for reruns with saved versioned datasets.
* The Kedro IPython extension now surfaces errors when it cannot load a Kedro project.
* Relaxed `delta-spark` upper bound to allow compatibility with Spark 3.1.x and 3.2.x.
* Added `gdrive` to list of cloud protocols, enabling Google Drive paths for datasets.
* Added svg logo resource for ipython kernel.

## Upcoming deprecations for Kedro 0.19.0
* The Kedro IPython extension will no longer be available as `%load_ext kedro.extras.extensions.ipython`; use `%load_ext kedro.ipython` instead.
* `kedro jupyter convert`, `kedro build-docs`, `kedro build-reqs` and `kedro activate-nbstripout` will be deprecated.

# Release 0.18.2

## Major features and improvements
* Added `abfss` to list of cloud protocols, enabling abfss paths.
* Kedro now uses the [Rich](https://github.com/Textualize/rich) library to format terminal logs and tracebacks.
* The file `conf/base/logging.yml` is now optional. See [our documentation](https://docs.kedro.org/en/0.18.2/logging/logging.html) for details.
* Introduced a `kedro.starters` entry point. This enables plugins to create custom starter aliases used by `kedro starter list` and `kedro new`.
* Reduced the `kedro new` prompts to just one question asking for the project name.

## Bug fixes and other changes
* Bumped `pyyaml` upper bound to make Kedro compatible with the [pyodide](https://pyodide.org/en/stable/usage/loading-packages.html#micropip) stack.
* Updated project template's Sphinx configuration to use `myst_parser` instead of `recommonmark`.
* Reduced number of log lines by changing the logging level from `INFO` to `DEBUG` for low priority messages.
* Kedro's framework-side logging configuration no longer performs file-based logging. Hence superfluous `info.log`/`errors.log` files are no longer created in your project root, and running Kedro on read-only file systems such as Databricks Repos is now possible.
* The `root` logger is now set to the Python default level of `WARNING` rather than `INFO`. Kedro's logger is still set to emit `INFO` level messages.
* `SequentialRunner` now has consistent execution order across multiple runs with sorted nodes.
* Bumped the upper bound for the Flake8 dependency to <5.0.
* `kedro jupyter notebook/lab` no longer reuses a Jupyter kernel.
* Required `cookiecutter>=2.1.1` to address a [known command injection vulnerability](https://security.snyk.io/vuln/SNYK-PYTHON-COOKIECUTTER-2414281).
* The session store no longer fails if a username cannot be found with `getpass.getuser`.
* Added generic typing for `AbstractDataSet` and `AbstractVersionedDataSet` as well as typing to all datasets.
* Rendered the deployment guide flowchart as a Mermaid diagram, and added Dask.

## Minor breaking changes to the API
* The module `kedro.config.default_logger` no longer exists; default logging configuration is now set automatically through `kedro.framework.project.LOGGING`. Unless you explicitly import `kedro.config.default_logger` you do not need to make any changes.

## Upcoming deprecations for Kedro 0.19.0
* `kedro.extras.ColorHandler` will be removed in 0.19.0.

# Release 0.18.1

## Major features and improvements
* Added a new hook `after_context_created` that passes the `KedroContext` instance as `context`.
* Added a new CLI hook `after_command_run`.
* Added more detail to YAML `ParserError` exception error message.
* Added option to `SparkDataSet` to specify a `schema` load argument that allows for supplying a user-defined schema as opposed to relying on the schema inference of Spark.
* The Kedro package no longer contains a built version of the Kedro documentation significantly reducing the package size.

## Bug fixes and other changes
* Removed fatal error from being logged when a Kedro session is created in a directory without git.
* `KedroContext` is now an `attrs`'s frozen class and `config_loader` is available as public attribute.
* Fixed `CONFIG_LOADER_CLASS` validation so that `TemplatedConfigLoader` can be specified in settings.py. Any `CONFIG_LOADER_CLASS` must be a subclass of `AbstractConfigLoader`.
* Added runner name to the `run_params` dictionary used in pipeline hooks.
* Updated [Databricks documentation](https://docs.kedro.org/en/0.18.1/deployment/databricks.html) to include how to get it working with IPython extension and Kedro-Viz.
* Update sections on visualisation, namespacing, and experiment tracking in the spaceflight tutorial to correspond to the complete spaceflights starter.
* Fixed `Jinja2` syntax loading with `TemplatedConfigLoader` using `globals.yml`.
* Removed global `_active_session`, `_activate_session` and `_deactivate_session`. Plugins that need to access objects such as the config loader should now do so through `context` in the new `after_context_created` hook.
* `config_loader` is available as a public read-only attribute of `KedroContext`.
* Made `hook_manager` argument optional for `runner.run`.
* `kedro docs` now opens an online version of the Kedro documentation instead of a locally built version.

## Upcoming deprecations for Kedro 0.19.0
* `kedro docs` will be removed in 0.19.0.

## Upcoming deprecations for Kedro 0.19.0
* `kedro docs` will be removed in 0.19.0.


# Release 0.18.0

## TL;DR ✨
Kedro 0.18.0 strives to reduce the complexity of the project template and get us closer to a stable release of the framework. We've introduced the full [micro-packaging workflow](https://docs.kedro.org/en/0.18.0/nodes_and_pipelines/micro_packaging.html) 📦, which allows you to import packages, utility functions and existing pipelines into your Kedro project. [Integration with IPython and Jupyter](https://docs.kedro.org/en/0.18.0/tools_integration/ipython.html) has been streamlined in preparation for enhancements to Kedro's interactive workflow. Additionally, the release comes with long-awaited Python 3.9 and 3.10 support 🐍.

## Major features and improvements

### Framework
* Added `kedro.config.abstract_config.AbstractConfigLoader` as an abstract base class for all `ConfigLoader` implementations. `ConfigLoader` and `TemplatedConfigLoader` now inherit directly from this base class.
* Streamlined the `ConfigLoader.get` and `TemplatedConfigLoader.get` API and delegated the actual `get` method functional implementation to the `kedro.config.common` module.
* The `hook_manager` is no longer a global singleton. The `hook_manager` lifecycle is now managed by the `KedroSession`, and a new `hook_manager` will be created every time a `session` is instantiated.
* Added support for specifying parameters mapping in `pipeline()` without the `params:` prefix.
* Added new API `Pipeline.filter()` (previously in `KedroContext._filter_pipeline()`) to filter parts of a pipeline.
* Added `username` to Session store for logging during Experiment Tracking.
* A packaged Kedro project can now be imported and run from another Python project as following:
```python
from my_package.__main__ import main

main(
    ["--pipleine", "my_pipeline"]
)  # or just main() if no parameters are needed for the run
```

### Project template
* Removed `cli.py` from the Kedro project template. By default, all CLI commands, including `kedro run`, are now defined on the Kedro framework side. You can still define custom CLI commands by creating your own `cli.py`.
* Removed `hooks.py` from the Kedro project template. Registration hooks have been removed in favour of `settings.py` configuration, but you can still define execution timeline hooks by creating your own `hooks.py`.
* Removed `.ipython` directory from the Kedro project template. The IPython/Jupyter workflow no longer uses IPython profiles; it now uses an IPython extension.
* The default `kedro` run configuration environment names can now be set in `settings.py` using the `CONFIG_LOADER_ARGS` variable. The relevant keyword arguments to supply are `base_env` and `default_run_env`, which are set to `base` and `local` respectively by default.

### DataSets
* Added the following new datasets:

| Type                      | Description                                                   | Location                         |
| ------------------------- | ------------------------------------------------------------- | -------------------------------- |
| `pandas.XMLDataSet`       | Read XML into Pandas DataFrame. Write Pandas DataFrame to XML | `kedro.extras.datasets.pandas`   |
| `networkx.GraphMLDataSet` | Work with NetworkX using GraphML files                        | `kedro.extras.datasets.networkx` |
| `networkx.GMLDataSet`     | Work with NetworkX using Graph Modelling Language files       | `kedro.extras.datasets.networkx` |
| `redis.PickleDataSet`     | loads/saves data from/to a Redis database                     | `kedro.extras.datasets.redis`    |

* Added `partitionBy` support and exposed `save_args` for `SparkHiveDataSet`.
* Exposed `open_args_save` in `fs_args` for `pandas.ParquetDataSet`.
* Refactored the `load` and `save` operations for `pandas` datasets in order to leverage `pandas` own API and delegate `fsspec` operations to them. This reduces the need to have our own `fsspec` wrappers.
* Merged `pandas.AppendableExcelDataSet` into `pandas.ExcelDataSet`.
* Added `save_args` to `feather.FeatherDataSet`.

### Jupyter and IPython integration
* The [only recommended way to work with Kedro in Jupyter or IPython is now the Kedro IPython extension](https://docs.kedro.org/en/0.18.0/tools_integration/ipython.html). Managed Jupyter instances should load this via `%load_ext kedro.ipython` and use the line magic `%reload_kedro`.
* `kedro ipython` launches an IPython session that preloads the Kedro IPython extension.
* `kedro jupyter notebook/lab` creates a custom Jupyter kernel that preloads the Kedro IPython extension and launches a notebook with that kernel selected. There is no longer a need to specify `--all-kernels` to show all available kernels.

### Dependencies
* Bumped the minimum version of `pandas` to 1.3. Any `storage_options` should continue to be specified under `fs_args` and/or `credentials`.
* Added support for Python 3.9 and 3.10, dropped support for Python 3.6.
* Updated `black` dependency in the project template to a non pre-release version.

### Other
* Documented distribution of Kedro pipelines with Dask.

## Breaking changes to the API

### Framework
* Removed `RegistrationSpecs` and its associated `register_config_loader` and `register_catalog` hook specifications in favour of `CONFIG_LOADER_CLASS`/`CONFIG_LOADER_ARGS` and `DATA_CATALOG_CLASS` in `settings.py`.
* Removed deprecated functions `load_context` and `get_project_context`.
* Removed deprecated `CONF_SOURCE`, `package_name`, `pipeline`, `pipelines`, `config_loader` and `io` attributes from `KedroContext` as well as the deprecated `KedroContext.run` method.
* Added the `PluginManager` `hook_manager` argument to `KedroContext` and the `Runner.run()` method, which will be provided by the `KedroSession`.
* Removed the public method `get_hook_manager()` and replaced its functionality by `_create_hook_manager()`.
* Enforced that only one run can be successfully executed as part of a `KedroSession`. `run_id` has been renamed to `session_id` as a result.

### Configuration loaders
* The `settings.py` setting `CONF_ROOT` has been renamed to `CONF_SOURCE`. Default value of `conf` remains unchanged.
* `ConfigLoader` and `TemplatedConfigLoader` argument `conf_root` has been renamed to `conf_source`.
* `extra_params` has been renamed to `runtime_params` in `kedro.config.config.ConfigLoader` and `kedro.config.templated_config.TemplatedConfigLoader`.
* The environment defaulting behaviour has been removed from `KedroContext` and is now implemented in a `ConfigLoader` class (or equivalent) with the `base_env` and `default_run_env` attributes.

### DataSets
* `pandas.ExcelDataSet` now uses `openpyxl` engine instead of `xlrd`.
* `pandas.ParquetDataSet` now calls `pd.to_parquet()` upon saving. Note that the argument `partition_cols` is not supported.
* `spark.SparkHiveDataSet` API has been updated to reflect `spark.SparkDataSet`. The `write_mode=insert` option has also been replaced with `write_mode=append` as per Spark styleguide. This change addresses [Issue 725](https://github.com/kedro-org/kedro/issues/725) and [Issue 745](https://github.com/kedro-org/kedro/issues/745). Additionally, `upsert` mode now leverages `checkpoint` functionality and requires a valid `checkpointDir` be set for current `SparkContext`.
* `yaml.YAMLDataSet` can no longer save a `pandas.DataFrame` directly, but it can save a dictionary. Use `pandas.DataFrame.to_dict()` to convert your `pandas.DataFrame` to a dictionary before you attempt to save it to YAML.
* Removed `open_args_load` and `open_args_save` from the following datasets:
  * `pandas.CSVDataSet`
  * `pandas.ExcelDataSet`
  * `pandas.FeatherDataSet`
  * `pandas.JSONDataSet`
  * `pandas.ParquetDataSet`
* `storage_options` are now dropped if they are specified under `load_args` or `save_args` for the following datasets:
  * `pandas.CSVDataSet`
  * `pandas.ExcelDataSet`
  * `pandas.FeatherDataSet`
  * `pandas.JSONDataSet`
  * `pandas.ParquetDataSet`
* Renamed `lambda_data_set`, `memory_data_set`, and `partitioned_data_set` to `lambda_dataset`, `memory_dataset`, and `partitioned_dataset`, respectively, in `kedro.io`.
* The dataset `networkx.NetworkXDataSet` has been renamed to `networkx.JSONDataSet`.

### CLI
* Removed `kedro install` in favour of `pip install -r src/requirements.txt` to install project dependencies.
* Removed `--parallel` flag from `kedro run` in favour of `--runner=ParallelRunner`. The `-p` flag is now an alias for `--pipeline`.
* `kedro pipeline package` has been replaced by `kedro micropkg package` and, in addition to the `--alias` flag used to rename the package, now accepts a module name and path to the pipeline or utility module to package, relative to `src/<package_name>/`. The `--version` CLI option has been removed in favour of setting a `__version__` variable in the micro-package's `__init__.py` file.
* `kedro pipeline pull` has been replaced by `kedro micropkg pull` and now also supports `--destination` to provide a location for pulling the package.
* Removed `kedro pipeline list` and `kedro pipeline describe` in favour of `kedro registry list` and `kedro registry describe`.
* `kedro package` and `kedro micropkg package` now save `egg` and `whl` or `tar` files in the `<project_root>/dist` folder (previously `<project_root>/src/dist`).
* Changed the behaviour of `kedro build-reqs` to compile requirements from `requirements.txt` instead of `requirements.in` and save them to `requirements.lock` instead of `requirements.txt`.
* `kedro jupyter notebook/lab` no longer accept `--all-kernels` or `--idle-timeout` flags. `--all-kernels` is now the default behaviour.
* `KedroSession.run` now raises `ValueError` rather than `KedroContextError` when the pipeline contains no nodes. The same `ValueError` is raised when there are no matching tags.
* `KedroSession.run` now raises `ValueError` rather than `KedroContextError` when the pipeline name doesn't exist in the pipeline registry.

### Other
* Added namespace to parameters in a modular pipeline, which addresses [Issue 399](https://github.com/kedro-org/kedro/issues/399).
* Switched from packaging pipelines as wheel files to tar archive files compressed with gzip (`.tar.gz`).
* Removed decorator API from `Node` and `Pipeline`, as well as the modules `kedro.extras.decorators` and `kedro.pipeline.decorators`.
* Removed transformer API from `DataCatalog`, as well as the modules `kedro.extras.transformers` and `kedro.io.transformers`.
* Removed the `Journal` and `DataCatalogWithDefault`.
* Removed `%init_kedro` IPython line magic, with its functionality incorporated into `%reload_kedro`. This means that if `%reload_kedro` is called with a filepath, that will be set as default for subsequent calls.

## Migration guide from Kedro 0.17.* to 0.18.*

### Hooks
* Remove any existing `hook_impl` of the `register_config_loader` and `register_catalog` methods from `ProjectHooks` in `hooks.py` (or custom alternatives).
* If you use `run_id` in the `after_catalog_created` hook, replace it with `save_version` instead.
* If you use `run_id` in any of the `before_node_run`, `after_node_run`, `on_node_error`, `before_pipeline_run`, `after_pipeline_run` or `on_pipeline_error` hooks, replace it with `session_id` instead.

### `settings.py` file
* If you use a custom config loader class such as `kedro.config.TemplatedConfigLoader`, alter `CONFIG_LOADER_CLASS` to specify the class and `CONFIG_LOADER_ARGS` to specify keyword arguments. If not set, these default to `kedro.config.ConfigLoader` and an empty dictionary respectively.
* If you use a custom data catalog class, alter `DATA_CATALOG_CLASS` to specify the class. If not set, this defaults to `kedro.io.DataCatalog`.
* If you have a custom config location (i.e. not `conf`), update `CONF_ROOT` to `CONF_SOURCE` and set it to a string with the expected configuration location. If not set, this defaults to `"conf"`.

### Modular pipelines
* If you use any modular pipelines with parameters, make sure they are declared with the correct namespace. See example below:

For a given pipeline:
```python
active_pipeline = pipeline(
    pipe=[
        node(
            func=some_func,
            inputs=["model_input_table", "params:model_options"],
            outputs=["**my_output"],
        ),
        ...,
    ],
    inputs="model_input_table",
    namespace="candidate_modelling_pipeline",
)
```

The parameters should look like this:

```diff
-model_options:
-    test_size: 0.2
-    random_state: 8
-    features:
-    - engines
-    - passenger_capacity
-    - crew
+candidate_modelling_pipeline:
+    model_options:
+      test_size: 0.2
+      random_state: 8
+      features:
+        - engines
+        - passenger_capacity
+        - crew

```
* Optional: You can now remove all `params:` prefix when supplying values to `parameters` argument in a `pipeline()` call.
* If you pull modular pipelines with `kedro pipeline pull my_pipeline --alias other_pipeline`, now use `kedro micropkg pull my_pipeline --alias pipelines.other_pipeline` instead.
* If you package modular pipelines with `kedro pipeline package my_pipeline`, now use `kedro micropkg package pipelines.my_pipeline` instead.
* Similarly, if you package any modular pipelines using `pyproject.toml`, you should modify the keys to include the full module path, and wrapped in double-quotes, e.g:

```diff
[tool.kedro.micropkg.package]
-data_engineering = {destination = "path/to/here"}
-data_science = {alias = "ds", env = "local"}
+"pipelines.data_engineering" = {destination = "path/to/here"}
+"pipelines.data_science" = {alias = "ds", env = "local"}

[tool.kedro.micropkg.pull]
-"s3://my_bucket/my_pipeline" = {alias = "aliased_pipeline"}
+"s3://my_bucket/my_pipeline" = {alias = "pipelines.aliased_pipeline"}
```

### DataSets
* If you use `pandas.ExcelDataSet`, make sure you have `openpyxl` installed in your environment. This is automatically installed if you specify `kedro[pandas.ExcelDataSet]==0.18.0` in your `requirements.txt`. You can uninstall `xlrd` if you were only using it for this dataset.
* If you use`pandas.ParquetDataSet`, pass pandas saving arguments directly to `save_args` instead of nested in `from_pandas` (e.g. `save_args = {"preserve_index": False}` instead of `save_args = {"from_pandas": {"preserve_index": False}}`).
* If you use `spark.SparkHiveDataSet` with `write_mode` option set to `insert`, change this to `append` in line with the Spark styleguide. If you use `spark.SparkHiveDataSet` with `write_mode` option set to `upsert`, make sure that your `SparkContext` has a valid `checkpointDir` set either by `SparkContext.setCheckpointDir` method or directly in the `conf` folder.
* If you use `pandas~=1.2.0` and pass `storage_options` through `load_args` or `savs_args`, specify them under `fs_args` or via `credentials` instead.
* If you import from `kedro.io.lambda_data_set`, `kedro.io.memory_data_set`, or `kedro.io.partitioned_data_set`, change the import to `kedro.io.lambda_dataset`, `kedro.io.memory_dataset`, or `kedro.io.partitioned_dataset`, respectively (or import the dataset directly from `kedro.io`).
* If you have any `pandas.AppendableExcelDataSet` entries in your catalog, replace them with `pandas.ExcelDataSet`.
* If you have any `networkx.NetworkXDataSet` entries in your catalog, replace them with `networkx.JSONDataSet`.

### Other
* Edit any scripts containing `kedro pipeline package --version` to use `kedro micropkg package` instead. If you wish to set a specific pipeline package version, set the `__version__` variable in the pipeline package's `__init__.py` file.
* To run a pipeline in parallel, use `kedro run --runner=ParallelRunner` rather than `--parallel` or `-p`.
* If you call `ConfigLoader` or `TemplatedConfigLoader` directly, update the keyword arguments `conf_root` to `conf_source` and `extra_params` to `runtime_params`.
* If you use `KedroContext` to access `ConfigLoader`, use `settings.CONFIG_LOADER_CLASS` to access the currently used `ConfigLoader` instead.
* The signature of `KedroContext` has changed and now needs `config_loader` and `hook_manager` as additional arguments of type `ConfigLoader` and `PluginManager` respectively.

# Release 0.17.7

## Major features and improvements
* `pipeline` now accepts `tags` and a collection of `Node`s and/or `Pipeline`s rather than just a single `Pipeline` object. `pipeline` should be used in preference to `Pipeline` when creating a Kedro pipeline.
* `pandas.SQLTableDataSet` and `pandas.SQLQueryDataSet` now only open one connection per database, at instantiation time (therefore at catalog creation time), rather than one per load/save operation.
* Added new command group, `micropkg`, to replace `kedro pipeline pull` and `kedro pipeline package` with `kedro micropkg pull` and `kedro micropkg package` for Kedro 0.18.0. `kedro micropkg package` saves packages to `project/dist` while `kedro pipeline package` saves packages to `project/src/dist`.

## Bug fixes and other changes
* Added tutorial documentation for [experiment tracking](https://docs.kedro.org/en/0.17.7/08_logging/02_experiment_tracking.html).
* Added [Plotly dataset documentation](https://docs.kedro.org/en/0.17.7/03_tutorial/05_visualise_pipeline.html#visualise-plotly-charts-in-kedro-viz).
* Added the upper limit `pandas<1.4` to maintain compatibility with `xlrd~=1.0`.
* Bumped the `Pillow` minimum version requirement to 9.0 (Python 3.7+ only) following [CVE-2022-22817](https://cve.mitre.org/cgi-bin/cvename.cgi?name=CVE-2022-22817).
* Fixed `PickleDataSet` to be copyable and hence work with the parallel runner.
* Upgraded `pip-tools`, which is used by `kedro build-reqs`, to 6.5 (Python 3.7+ only). This `pip-tools` version is compatible with `pip>=21.2`, including the most recent releases of `pip`. Python 3.6 users should continue to use `pip-tools` 6.4 and `pip<22`.
* Added `astro-iris` as alias for `astro-airlow-iris`, so that old tutorials can still be followed.
* Added details about [Kedro's Technical Steering Committee and governance model](https://docs.kedro.org/en/0.17.7/14_contribution/technical_steering_committee.html).

## Upcoming deprecations for Kedro 0.18.0
* `kedro pipeline pull` and `kedro pipeline package` will be deprecated. Please use `kedro micropkg` instead.


# Release 0.17.6

## Major features and improvements
* Added `pipelines` global variable to IPython extension, allowing you to access the project's pipelines in `kedro ipython` or `kedro jupyter notebook`.
* Enabled overriding nested parameters with `params` in CLI, i.e. `kedro run --params="model.model_tuning.booster:gbtree"` updates parameters to `{"model": {"model_tuning": {"booster": "gbtree"}}}`.
* Added option to `pandas.SQLQueryDataSet` to specify a `filepath` with a SQL query, in addition to the current method of supplying the query itself in the `sql` argument.
* Extended `ExcelDataSet` to support saving Excel files with multiple sheets.
* Added the following new datasets:

| Type                      | Description                                                                                                            | Location                       |
| ------------------------- | ---------------------------------------------------------------------------------------------------------------------- | ------------------------------ |
| `plotly.JSONDataSet`      | Works with plotly graph object Figures (saves as json file)                                                            | `kedro.extras.datasets.plotly` |
| `pandas.GenericDataSet`   | Provides a 'best effort' facility to read / write any format provided by the `pandas` library                          | `kedro.extras.datasets.pandas` |
| `pandas.GBQQueryDataSet`  | Loads data from a Google Bigquery table using provided SQL query                                                       | `kedro.extras.datasets.pandas` |
| `spark.DeltaTableDataSet` | Dataset designed to handle Delta Lake Tables and their CRUD-style operations, including `update`, `merge` and `delete` | `kedro.extras.datasets.spark`  |

## Bug fixes and other changes
* Fixed an issue where `kedro new --config config.yml` was ignoring the config file when `prompts.yml` didn't exist.
* Added documentation for `kedro viz --autoreload`.
* Added support for arbitrary backends (via importable module paths) that satisfy the `pickle` interface to `PickleDataSet`.
* Added support for `sum` syntax for connecting pipeline objects.
* Upgraded `pip-tools`, which is used by `kedro build-reqs`, to 6.4. This `pip-tools` version requires `pip>=21.2` while [adding support for `pip>=21.3`](https://github.com/jazzband/pip-tools/pull/1501). To upgrade `pip`, please refer to [their documentation](https://pip.pypa.io/en/stable/installing/#upgrading-pip).
* Relaxed the bounds on the `plotly` requirement for `plotly.PlotlyDataSet` and the `pyarrow` requirement for `pandas.ParquetDataSet`.
* `kedro pipeline package <pipeline>` now raises an error if the `<pipeline>` argument doesn't look like a valid Python module path (e.g. has `/` instead of `.`).
* Added new `overwrite` argument to `PartitionedDataSet` and `MatplotlibWriter` to enable deletion of existing partitions and plots on dataset `save`.
* `kedro pipeline pull` now works when the project requirements contains entries such as `-r`, `--extra-index-url` and local wheel files ([Issue #913](https://github.com/kedro-org/kedro/issues/913)).
* Fixed slow startup because of catalog processing by reducing the exponential growth of extra processing during `_FrozenDatasets` creations.
* Removed `.coveragerc` from the Kedro project template. `coverage` settings are now given in `pyproject.toml`.
* Fixed a bug where packaging or pulling a modular pipeline with the same name as the project's package name would throw an error (or silently pass without including the pipeline source code in the wheel file).
* Removed unintentional dependency on `git`.
* Fixed an issue where nested pipeline configuration was not included in the packaged pipeline.
* Deprecated the "Thanks for supporting contributions" section of release notes to simplify the contribution process; Kedro 0.17.6 is the last release that includes this. This process has been replaced with the [automatic GitHub feature](https://github.com/kedro-org/kedro/graphs/contributors).
* Fixed a bug where the version on the tracking datasets didn't match the session id and the versions of regular versioned datasets.
* Fixed an issue where datasets in `load_versions` that are not found in the data catalog would silently pass.
* Altered the string representation of nodes so that node inputs/outputs order is preserved rather than being alphabetically sorted.
* Update `APIDataSet` to accept `auth` through `credentials` and allow any iterable for `auth`.

## Upcoming deprecations for Kedro 0.18.0
* `kedro.extras.decorators` and `kedro.pipeline.decorators` are being deprecated in favour of Hooks.
* `kedro.extras.transformers` and `kedro.io.transformers` are being deprecated in favour of Hooks.
* The `--parallel` flag on `kedro run` is being removed in favour of `--runner=ParallelRunner`. The `-p` flag will change to be an alias for `--pipeline`.
* `kedro.io.DataCatalogWithDefault` is being deprecated, to be removed entirely in 0.18.0.

## Thanks for supporting contributions
[Deepyaman Datta](https://github.com/deepyaman),
[Brites](https://github.com/brites101),
[Manish Swami](https://github.com/ManishS6),
[Avaneesh Yembadi](https://github.com/avan-sh),
[Zain Patel](https://github.com/mzjp2),
[Simon Brugman](https://github.com/sbrugman),
[Kiyo Kunii](https://github.com/921kiyo),
[Benjamin Levy](https://github.com/BenjaminLevyQB),
[Louis de Charsonville](https://github.com/louisdecharson),
[Simon Picard](https://github.com/simonpicard)

# Release 0.17.5

## Major features and improvements
* Added new CLI group `registry`, with the associated commands `kedro registry list` and `kedro registry describe`, to replace `kedro pipeline list` and `kedro pipeline describe`.
* Added support for dependency management at a modular pipeline level. When a pipeline with `requirements.txt` is packaged, its dependencies are embedded in the modular pipeline wheel file. Upon pulling the pipeline, Kedro will append dependencies to the project's `requirements.in`. More information is available in [our documentation](https://docs.kedro.org/en/0.17.5/06_nodes_and_pipelines/03_modular_pipelines.html).
* Added support for bulk packaging/pulling modular pipelines using `kedro pipeline package/pull --all` and `pyproject.toml`.
* Removed `cli.py` from the Kedro project template. By default all CLI commands, including `kedro run`, are now defined on the Kedro framework side. These can be overridden in turn by a plugin or a `cli.py` file in your project. A packaged Kedro project will respect the same hierarchy when executed with `python -m my_package`.
* Removed `.ipython/profile_default/startup/` from the Kedro project template in favour of `.ipython/profile_default/ipython_config.py` and the `kedro.extras.extensions.ipython`.
* Added support for `dill` backend to `PickleDataSet`.
* Imports are now refactored at `kedro pipeline package` and `kedro pipeline pull` time, so that _aliasing_ a modular pipeline doesn't break it.
* Added the following new datasets to support basic Experiment Tracking:

| Type                      | Description                                              | Location                         |
| ------------------------- | -------------------------------------------------------- | -------------------------------- |
| `tracking.MetricsDataSet` | Dataset to track numeric metrics for experiment tracking | `kedro.extras.datasets.tracking` |
| `tracking.JSONDataSet`    | Dataset to track data for experiment tracking            | `kedro.extras.datasets.tracking` |

## Bug fixes and other changes
* Bumped minimum required `fsspec` version to 2021.04.
* Fixed the `kedro install` and `kedro build-reqs` flows when uninstalled dependencies are present in a project's `settings.py`, `context.py` or `hooks.py` ([Issue #829](https://github.com/kedro-org/kedro/issues/829)).
* Imports are now refactored at `kedro pipeline package` and `kedro pipeline pull` time, so that _aliasing_ a modular pipeline doesn't break it.

## Minor breaking changes to the API
* Pinned `dynaconf` to `<3.1.6` because the method signature for `_validate_items` changed which is used in Kedro.

## Upcoming deprecations for Kedro 0.18.0
* `kedro pipeline list` and `kedro pipeline describe` are being deprecated in favour of new commands `kedro registry list ` and `kedro registry describe`.
* `kedro install` is being deprecated in favour of using `pip install -r src/requirements.txt` to install project dependencies.

## Thanks for supporting contributions
[Moussa Taifi](https://github.com/moutai),
[Deepyaman Datta](https://github.com/deepyaman)

# Release 0.17.4

## Major features and improvements
* Added the following new datasets:

| Type                   | Description                                                 | Location                       |
| ---------------------- | ----------------------------------------------------------- | ------------------------------ |
| `plotly.PlotlyDataSet` | Works with plotly graph object Figures (saves as json file) | `kedro.extras.datasets.plotly` |

## Bug fixes and other changes
* Defined our set of Kedro Principles! Have a read through [our docs](https://docs.kedro.org/en/0.17.4/12_faq/03_kedro_principles.html).
* `ConfigLoader.get()` now raises a `BadConfigException`, with a more helpful error message, if a configuration file cannot be loaded (for instance due to wrong syntax or poor formatting).
* `run_id` now defaults to `save_version` when `after_catalog_created` is called, similarly to what happens during a `kedro run`.
* Fixed a bug where `kedro ipython` and `kedro jupyter notebook` didn't work if the `PYTHONPATH` was already set.
* Update the IPython extension to allow passing `env` and `extra_params` to `reload_kedro`  similar to how the IPython script works.
* `kedro info` now outputs if a plugin has any `hooks` or `cli_hooks` implemented.
* `PartitionedDataSet` now supports lazily materializing data on save.
* `kedro pipeline describe` now defaults to the `__default__` pipeline when no pipeline name is provided and also shows the namespace the nodes belong to.
* Fixed an issue where spark.SparkDataSet with enabled versioning would throw a VersionNotFoundError when using databricks-connect from a remote machine and saving to dbfs filesystem.
* `EmailMessageDataSet` added to doctree.
* When node inputs do not pass validation, the error message is now shown as the most recent exception in the traceback ([Issue #761](https://github.com/kedro-org/kedro/issues/761)).
* `kedro pipeline package` now only packages the parameter file that exactly matches the pipeline name specified and the parameter files in a directory with the pipeline name.
* Extended support to newer versions of third-party dependencies ([Issue #735](https://github.com/kedro-org/kedro/issues/735)).
* Ensured consistent references to `model input` tables in accordance with our Data Engineering convention.
* Changed behaviour where `kedro pipeline package` takes the pipeline package version, rather than the kedro package version. If the pipeline package version is not present, then the package version is used.
* Launched [GitHub Discussions](https://github.com/kedro-org/kedro/discussions/) and [Kedro Discord Server](https://discord.gg/akJDeVaxnB)
* Improved error message when versioning is enabled for a dataset previously saved as non-versioned ([Issue #625](https://github.com/kedro-org/kedro/issues/625)).

## Minor breaking changes to the API

## Upcoming deprecations for Kedro 0.18.0

## Thanks for supporting contributions
[Lou Kratz](https://github.com/lou-k),
[Lucas Jamar](https://github.com/lucasjamar)

# Release 0.17.3

## Major features and improvements
* Kedro plugins can now override built-in CLI commands.
* Added a `before_command_run` hook for plugins to add extra behaviour before Kedro CLI commands run.
* `pipelines` from `pipeline_registry.py` and `register_pipeline` hooks are now loaded lazily when they are first accessed, not on startup:

    ```python
    from kedro.framework.project import pipelines

    print(pipelines["__default__"])  # pipeline loading is only triggered here
    ```

## Bug fixes and other changes
* `TemplatedConfigLoader` now correctly inserts default values when no globals are supplied.
* Fixed a bug where the `KEDRO_ENV` environment variable had no effect on instantiating the `context` variable in an iPython session or a Jupyter notebook.
* Plugins with empty CLI groups are no longer displayed in the Kedro CLI help screen.
* Duplicate commands will no longer appear twice in the Kedro CLI help screen.
* CLI commands from sources with the same name will show under one list in the help screen.
* The setup of a Kedro project, including adding src to path and configuring settings, is now handled via the `bootstrap_project` method.
* `configure_project` is invoked if a `package_name` is supplied to `KedroSession.create`. This is added for backward-compatibility purpose to support a workflow that creates `Session` manually. It will be removed in `0.18.0`.
* Stopped swallowing up all `ModuleNotFoundError` if `register_pipelines` not found, so that a more helpful error message will appear when a dependency is missing, e.g. [Issue #722](https://github.com/kedro-org/kedro/issues/722).
* When `kedro new` is invoked using a configuration yaml file, `output_dir` is no longer a required key; by default the current working directory will be used.
* When `kedro new` is invoked using a configuration yaml file, the appropriate `prompts.yml` file is now used for validating the provided configuration. Previously, validation was always performed against the kedro project template `prompts.yml` file.
* When a relative path to a starter template is provided, `kedro new` now generates user prompts to obtain configuration rather than supplying empty configuration.
* Fixed error when using starters on Windows with Python 3.7 (Issue [#722](https://github.com/kedro-org/kedro/issues/722)).
* Fixed decoding error of config files that contain accented characters by opening them for reading in UTF-8.
* Fixed an issue where `after_dataset_loaded` run would finish before a dataset is actually loaded when using `--async` flag.

## Upcoming deprecations for Kedro 0.18.0

* `kedro.versioning.journal.Journal` will be removed.
* The following properties on `kedro.framework.context.KedroContext` will be removed:
  * `io` in favour of `KedroContext.catalog`
  * `pipeline` (equivalent to `pipelines["__default__"]`)
  * `pipelines` in favour of `kedro.framework.project.pipelines`

# Release 0.17.2

## Major features and improvements
* Added support for `compress_pickle` backend to `PickleDataSet`.
* Enabled loading pipelines without creating a `KedroContext` instance:

    ```python
    from kedro.framework.project import pipelines

    print(pipelines)
    ```

* Projects generated with kedro>=0.17.2:
  - should define pipelines in `pipeline_registry.py` rather than `hooks.py`.
  - when run as a package, will behave the same as `kedro run`

## Bug fixes and other changes
* If `settings.py` is not importable, the errors will be surfaced earlier in the process, rather than at runtime.

## Minor breaking changes to the API
* `kedro pipeline list` and `kedro pipeline describe` no longer accept redundant `--env` parameter.
* `from kedro.framework.cli.cli import cli` no longer includes the `new` and `starter` commands.

## Upcoming deprecations for Kedro 0.18.0

* `kedro.framework.context.KedroContext.run` will be removed in release 0.18.0.

## Thanks for supporting contributions
[Sasaki Takeru](https://github.com/takeru)

# Release 0.17.1

## Major features and improvements
* Added `env` and `extra_params` to `reload_kedro()` line magic.
* Extended the `pipeline()` API to allow strings and sets of strings as `inputs` and `outputs`, to specify when a dataset name remains the same (not namespaced).
* Added the ability to add custom prompts with regexp validator for starters by repurposing `default_config.yml` as `prompts.yml`.
* Added the `env` and `extra_params` arguments to `register_config_loader` hook.
* Refactored the way `settings` are loaded. You will now be able to run:

    ```python
    from kedro.framework.project import settings

    print(settings.CONF_ROOT)
    ```

* Added a check on `kedro.runner.parallel_runner.ParallelRunner` which checks datasets for the `_SINGLE_PROCESS` attribute in the `_validate_catalog` method. If this attribute is set to `True` in an instance of a dataset (e.g. `SparkDataSet`), the `ParallelRunner` will raise an `AttributeError`.
* Any user-defined dataset that should not be used with `ParallelRunner` may now have the `_SINGLE_PROCESS` attribute set to `True`.

## Bug fixes and other changes
* The version of a packaged modular pipeline now defaults to the version of the project package.
* Added fix to prevent new lines being added to pandas CSV datasets.
* Fixed issue with loading a versioned `SparkDataSet` in the interactive workflow.
* Kedro CLI now checks `pyproject.toml` for a `tool.kedro` section before treating the project as a Kedro project.
* Added fix to `DataCatalog::shallow_copy` now it should copy layers.
* `kedro pipeline pull` now uses `pip download` for protocols that are not supported by `fsspec`.
* Cleaned up documentation to fix broken links and rewrite permanently redirected ones.
* Added a `jsonschema` schema definition for the Kedro 0.17 catalog.
* `kedro install` now waits on Windows until all the requirements are installed.
* Exposed `--to-outputs` option in the CLI, throughout the codebase, and as part of hooks specifications.
* Fixed a bug where `ParquetDataSet` wasn't creating parent directories on the fly.
* Updated documentation.

## Breaking changes to the API
* This release has broken the `kedro ipython` and `kedro jupyter` workflows. To fix this, follow the instructions in the migration guide below.
* You will also need to upgrade `kedro-viz` to 3.10.1 if you use the `%run_viz` line magic in Jupyter Notebook.

> *Note:* If you're using the `ipython` [extension](https://docs.kedro.org/en/0.17.1/11_tools_integration/02_ipython.html#ipython-extension) instead, you will not encounter this problem.

## Migration guide
You will have to update the file `<your_project>/.ipython/profile_default/startup/00-kedro-init.py` in order to make `kedro ipython` and/or `kedro jupyter` work. Add the following line before the `KedroSession` is created:

```python
configure_project(metadata.package_name)  # to add

session = KedroSession.create(metadata.package_name, path)
```

Make sure that the associated import is provided in the same place as others in the file:

```python
from kedro.framework.project import configure_project  # to add
from kedro.framework.session import KedroSession
```

## Thanks for supporting contributions
[Mariana Silva](https://github.com/marianansilva),
[Kiyohito Kunii](https://github.com/921kiyo),
[noklam](https://github.com/noklam),
[Ivan Doroshenko](https://github.com/imdoroshenko),
[Zain Patel](https://github.com/mzjp2),
[Deepyaman Datta](https://github.com/deepyaman),
[Sam Hiscox](https://github.com/samhiscoxqb),
[Pascal Brokmeier](https://github.com/pascalwhoop)

# Release 0.17.0

## Major features and improvements

* In a significant change, [we have introduced `KedroSession`](https://docs.kedro.org/en/0.17.0/04_kedro_project_setup/03_session.html) which is responsible for managing the lifecycle of a Kedro run.
* Created a new Kedro Starter: `kedro new --starter=mini-kedro`. It is possible to [use the DataCatalog as a standalone component](https://github.com/kedro-org/kedro-starters/tree/master/mini-kedro) in a Jupyter notebook and transition into the rest of the Kedro framework.
* Added `DatasetSpecs` with Hooks to run before and after datasets are loaded from/saved to the catalog.
* Added a command: `kedro catalog create`. For a registered pipeline, it creates a `<conf_root>/<env>/catalog/<pipeline_name>.yml` configuration file with `MemoryDataSet` datasets for each dataset that is missing from `DataCatalog`.
* Added `settings.py` and `pyproject.toml` (to replace `.kedro.yml`) for project configuration, in line with Python best practice.
* `ProjectContext` is no longer needed, unless for very complex customisations. `KedroContext`, `ProjectHooks` and `settings.py` together implement sensible default behaviour. As a result `context_path` is also now an _optional_ key in `pyproject.toml`.
* Removed `ProjectContext` from `src/<package_name>/run.py`.
* `TemplatedConfigLoader` now supports [Jinja2 template syntax](https://jinja.palletsprojects.com/en/2.11.x/templates/) alongside its original syntax.
* Made [registration Hooks](https://docs.kedro.org/en/0.17.0/07_extend_kedro/02_hooks.html#registration-hooks) mandatory, as the only way to customise the `ConfigLoader` or the `DataCatalog` used in a project. If no such Hook is provided in `src/<package_name>/hooks.py`, a `KedroContextError` is raised. There are sensible defaults defined in any project generated with Kedro >= 0.16.5.

## Bug fixes and other changes

* `ParallelRunner` no longer results in a run failure, when triggered from a notebook, if the run is started using `KedroSession` (`session.run()`).
* `before_node_run` can now overwrite node inputs by returning a dictionary with the corresponding updates.
* Added minimal, black-compatible flake8 configuration to the project template.
* Moved `isort` and `pytest` configuration from `<project_root>/setup.cfg` to `<project_root>/pyproject.toml`.
* Extra parameters are no longer incorrectly passed from `KedroSession` to `KedroContext`.
* Relaxed `pyspark` requirements to allow for installation of `pyspark` 3.0.
* Added a `--fs-args` option to the `kedro pipeline pull` command to specify configuration options for the `fsspec` filesystem arguments used when pulling modular pipelines from non-PyPI locations.
* Bumped maximum required `fsspec` version to 0.9.
* Bumped maximum supported `s3fs` version to 0.5 (`S3FileSystem` interface has changed since 0.4.1 version).

## Deprecations
* In Kedro 0.17.0 we have deleted the deprecated `kedro.cli` and `kedro.context` modules in favour of `kedro.framework.cli` and `kedro.framework.context` respectively.

## Other breaking changes to the API
* `kedro.io.DataCatalog.exists()` returns `False` when the dataset does not exist, as opposed to raising an exception.
* The pipeline-specific `catalog.yml` file is no longer automatically created for modular pipelines when running `kedro pipeline create`. Use `kedro catalog create` to replace this functionality.
* Removed `include_examples` prompt from `kedro new`. To generate boilerplate example code, you should use a Kedro starter.
* Changed the `--verbose` flag from a global command to a project-specific command flag (e.g `kedro --verbose new` becomes `kedro new --verbose`).
* Dropped support of the `dataset_credentials` key in credentials in `PartitionedDataSet`.
* `get_source_dir()` was removed from `kedro/framework/cli/utils.py`.
* Dropped support of `get_config`, `create_catalog`, `create_pipeline`, `template_version`, `project_name` and `project_path` keys by `get_project_context()` function (`kedro/framework/cli/cli.py`).
* `kedro new --starter` now defaults to fetching the starter template matching the installed Kedro version.
* Renamed `kedro_cli.py` to `cli.py` and moved it inside the Python package (`src/<package_name>/`), for a better packaging and deployment experience.
* Removed `.kedro.yml` from the project template and replaced it with `pyproject.toml`.
* Removed `KEDRO_CONFIGS` constant (previously residing in `kedro.framework.context.context`).
* Modified `kedro pipeline create` CLI command to add a boilerplate parameter config file in `conf/<env>/parameters/<pipeline_name>.yml` instead of `conf/<env>/pipelines/<pipeline_name>/parameters.yml`. CLI commands `kedro pipeline delete` / `package` / `pull` were updated accordingly.
* Removed `get_static_project_data` from `kedro.framework.context`.
* Removed `KedroContext.static_data`.
* The `KedroContext` constructor now takes `package_name` as first argument.
* Replaced `context` property on `KedroSession` with `load_context()` method.
* Renamed `_push_session` and `_pop_session` in `kedro.framework.session.session` to `_activate_session` and `_deactivate_session` respectively.
* Custom context class is set via `CONTEXT_CLASS` variable in `src/<your_project>/settings.py`.
* Removed `KedroContext.hooks` attribute. Instead, hooks should be registered in `src/<your_project>/settings.py` under the `HOOKS` key.
* Restricted names given to nodes to match the regex pattern `[\w\.-]+$`.
* Removed `KedroContext._create_config_loader()` and `KedroContext._create_data_catalog()`. They have been replaced by registration hooks, namely `register_config_loader()` and `register_catalog()` (see also [upcoming deprecations](#upcoming_deprecations_for_kedro_0.18.0)).


## Upcoming deprecations for Kedro 0.18.0

* `kedro.framework.context.load_context` will be removed in release 0.18.0.
* `kedro.framework.cli.get_project_context` will be removed in release 0.18.0.
* We've added a `DeprecationWarning` to the decorator API for both `node` and `pipeline`. These will be removed in release 0.18.0. Use Hooks to extend a node's behaviour instead.
* We've added a `DeprecationWarning` to the Transformers API when adding a transformer to the catalog. These will be removed in release 0.18.0. Use Hooks to customise the `load` and `save` methods.

## Thanks for supporting contributions
[Deepyaman Datta](https://github.com/deepyaman),
[Zach Schuster](https://github.com/zschuster)

## Migration guide from Kedro 0.16.* to 0.17.*

**Reminder:** Our documentation on [how to upgrade Kedro](https://docs.kedro.org/en/0.17.0/12_faq/01_faq.html#how-do-i-upgrade-kedro) covers a few key things to remember when updating any Kedro version.

The Kedro 0.17.0 release contains some breaking changes. If you update Kedro to 0.17.0 and then try to work with projects created against earlier versions of Kedro, you may encounter some issues when trying to run `kedro` commands in the terminal for that project. Here's a short guide to getting your projects running against the new version of Kedro.


>*Note*: As always, if you hit any problems, please check out our documentation:
>* [How can I find out more about Kedro?](https://docs.kedro.org/en/0.17.0/12_faq/01_faq.html#how-can-i-find-out-more-about-kedro)
>* [How can I get my questions answered?](https://docs.kedro.org/en/0.17.0/12_faq/01_faq.html#how-can-i-get-my-question-answered).

To get an existing Kedro project to work after you upgrade to Kedro 0.17.0, we recommend that you create a new project against Kedro 0.17.0 and move the code from your existing project into it. Let's go through the changes, but first, note that if you create a new Kedro project with Kedro 0.17.0 you will not be asked whether you want to include the boilerplate code for the Iris dataset example. We've removed this option (you should now use a Kedro starter if you want to create a project that is pre-populated with code).

To create a new, blank Kedro 0.17.0 project to drop your existing code into, you can create one, as always, with `kedro new`. We also recommend creating a new virtual environment for your new project, or you might run into conflicts with existing dependencies.

* **Update `pyproject.toml`**: Copy the following three keys from the `.kedro.yml` of your existing Kedro project into the `pyproject.toml` file of your new Kedro 0.17.0 project:


    ```toml
    [tools.kedro]
    package_name = "<package_name>"
    project_name = "<project_name>"
    project_version = "0.17.0"
    ```

Check your source directory. If you defined a different source directory (`source_dir`), make sure you also move that to `pyproject.toml`.


* **Copy files from your existing project**:

  + Copy subfolders of `project/src/project_name/pipelines` from existing to new project
  + Copy subfolders of `project/src/test/pipelines` from existing to new project
  + Copy the requirements your project needs into `requirements.txt` and/or `requirements.in`.
  + Copy your project configuration from the `conf` folder. Take note of the new locations needed for modular pipeline configuration (move it from `conf/<env>/pipeline_name/catalog.yml` to `conf/<env>/catalog/pipeline_name.yml` and likewise for `parameters.yml`).
  + Copy from the `data/` folder of your existing project, if needed, into the same location in your new project.
  + Copy any Hooks from `src/<package_name>/hooks.py`.

* **Update your new project's README and docs as necessary**.

* **Update `settings.py`**: For example, if you specified additional Hook implementations in `hooks`, or listed plugins under `disable_hooks_by_plugin` in your `.kedro.yml`, you will need to move them to `settings.py` accordingly:

    ```python
    from <package_name>.hooks import MyCustomHooks, ProjectHooks

    HOOKS = (ProjectHooks(), MyCustomHooks())

    DISABLE_HOOKS_FOR_PLUGINS = ("my_plugin1",)
    ```

* **Migration for `node` names**. From 0.17.0 the only allowed characters for node names are letters, digits, hyphens, underscores and/or fullstops. If you have previously defined node names that have special characters, spaces or other characters that are no longer permitted, you will need to rename those nodes.

* **Copy changes to `kedro_cli.py`**. If you previously customised the `kedro run` command or added more CLI commands to your `kedro_cli.py`, you should move them into `<project_root>/src/<package_name>/cli.py`. Note, however, that the new way to run a Kedro pipeline is via a `KedroSession`, rather than using the `KedroContext`:

    ```python
    with KedroSession.create(package_name=...) as session:
        session.run()
    ```

* **Copy changes made to `ConfigLoader`**. If you have defined a custom class, such as `TemplatedConfigLoader`, by overriding `ProjectContext._create_config_loader`, you should move the contents of the function in `src/<package_name>/hooks.py`, under `register_config_loader`.

* **Copy changes made to `DataCatalog`**. Likewise, if you have `DataCatalog` defined with `ProjectContext._create_catalog`, you should copy-paste the contents into `register_catalog`.

* **Optional**: If you have plugins such as [Kedro-Viz](https://github.com/kedro-org/kedro-viz) installed, it's likely that Kedro 0.17.0 won't work with their older versions, so please either upgrade to the plugin's newest version or follow their migration guides.

# Release 0.16.6

## Major features and improvements

* Added documentation with a focus on single machine and distributed environment deployment; the series includes Docker, Argo, Prefect, Kubeflow, AWS Batch, AWS Sagemaker and extends our section on Databricks.
* Added [kedro-starter-spaceflights](https://github.com/kedro-org/kedro-starter-spaceflights/) alias for generating a project: `kedro new --starter spaceflights`.

## Bug fixes and other changes
* Fixed `TypeError` when converting dict inputs to a node made from a wrapped `partial` function.
* `PartitionedDataSet` improvements:
  - Supported passing arguments to the underlying filesystem.
* Improved handling of non-ASCII word characters in dataset names.
  - For example, a dataset named `jalapeño` will be accessible as `DataCatalog.datasets.jalapeño` rather than `DataCatalog.datasets.jalape__o`.
* Fixed `kedro install` for an Anaconda environment defined in `environment.yml`.
* Fixed backwards compatibility with templates generated with older Kedro versions <0.16.5. No longer need to update `.kedro.yml` to use `kedro lint` and `kedro jupyter notebook convert`.
* Improved documentation.
* Added documentation using MinIO with Kedro.
* Improved error messages for incorrect parameters passed into a node.
* Fixed issue with saving a `TensorFlowModelDataset` in the HDF5 format with versioning enabled.
* Added missing `run_result` argument in `after_pipeline_run` Hooks spec.
* Fixed a bug in IPython script that was causing context hooks to be registered twice. To apply this fix to a project generated with an older Kedro version, apply the same changes made in [this PR](https://github.com/kedro-org/kedro-starter-pandas-iris/pull/16) to your `00-kedro-init.py` file.
* Improved documentation.

## Breaking changes to the API

## Thanks for supporting contributions
[Deepyaman Datta](https://github.com/deepyaman), [Bhavya Merchant](https://github.com/bnmerchant), [Lovkush Agarwal](https://github.com/Lovkush-A), [Varun Krishna S](https://github.com/vhawk19), [Sebastian Bertoli](https://github.com/sebastianbertoli), [noklam](https://github.com/noklam), [Daniel Petti](https://github.com/djpetti), [Waylon Walker](https://github.com/waylonwalker), [Saran Balaji C](https://github.com/csaranbalaji)

# Release 0.16.5

## Major features and improvements
* Added the following new datasets.

| Type                        | Description                                                                                             | Location                      |
| --------------------------- | ------------------------------------------------------------------------------------------------------- | ----------------------------- |
| `email.EmailMessageDataSet` | Manage email messages using [the Python standard library](https://docs.python.org/3/library/email.html) | `kedro.extras.datasets.email` |

* Added support for `pyproject.toml` to configure Kedro. `pyproject.toml` is used if `.kedro.yml` doesn't exist (Kedro configuration should be under `[tool.kedro]` section).
* Projects created with this version will have no `pipeline.py`, having been replaced by `hooks.py`.
* Added a set of registration hooks, as the new way of registering library components with a Kedro project:
    * `register_pipelines()`, to replace `_get_pipelines()`
    * `register_config_loader()`, to replace `_create_config_loader()`
    * `register_catalog()`, to replace `_create_catalog()`
These can be defined in `src/<python_package>/hooks.py` and added to `.kedro.yml` (or `pyproject.toml`). The order of execution is: plugin hooks, `.kedro.yml` hooks, hooks in `ProjectContext.hooks`.
* Added ability to disable auto-registered Hooks using `.kedro.yml` (or `pyproject.toml`) configuration file.

## Bug fixes and other changes
* Added option to run asynchronously via the Kedro CLI.
* Absorbed `.isort.cfg` settings into `setup.cfg`.
* Packaging a modular pipeline raises an error if the pipeline directory is empty or non-existent.

## Breaking changes to the API
* `project_name`, `project_version` and `package_name` now have to be defined in `.kedro.yml` for projects using Kedro 0.16.5+.

## Migration Guide
This release has accidentally broken the usage of `kedro lint` and `kedro jupyter notebook convert` on a project template generated with previous versions of Kedro (<=0.16.4). To amend this, please either upgrade to `kedro==0.16.6` or update `.kedro.yml` within your project root directory to include the following keys:

```yaml
project_name: "<your_project_name>"
project_version: "<kedro_version_of_the_project>"
package_name: "<your_package_name>"
```

## Thanks for supporting contributions
[Deepyaman Datta](https://github.com/deepyaman), [Bas Nijholt](https://github.com/basnijholt), [Sebastian Bertoli](https://github.com/sebastianbertoli)

# Release 0.16.4

## Major features and improvements
* Fixed a bug for using `ParallelRunner` on Windows.
* Enabled auto-discovery of hooks implementations coming from installed plugins.

## Bug fixes and other changes
* Fixed a bug for using `ParallelRunner` on Windows.
* Modified `GBQTableDataSet` to load customized results using customized queries from Google Big Query tables.
* Documentation improvements.

## Breaking changes to the API

## Thanks for supporting contributions
[Ajay Bisht](https://github.com/ajb7), [Vijay Sajjanar](https://github.com/vjkr), [Deepyaman Datta](https://github.com/deepyaman), [Sebastian Bertoli](https://github.com/sebastianbertoli), [Shahil Mawjee](https://github.com/s-mawjee), [Louis Guitton](https://github.com/louisguitton), [Emanuel Ferm](https://github.com/eferm)

# Release 0.16.3

## Major features and improvements
* Added the `kedro pipeline pull` CLI command to extract a packaged modular pipeline, and place the contents in a Kedro project.
* Added the `--version` option to `kedro pipeline package` to allow specifying alternative versions to package under.
* Added the `--starter` option to `kedro new` to create a new project from a local, remote or aliased starter template.
* Added the `kedro starter list` CLI command to list all starter templates that can be used to bootstrap a new Kedro project.
* Added the following new datasets.

| Type               | Description                                                                                           | Location                     |
| ------------------ | ----------------------------------------------------------------------------------------------------- | ---------------------------- |
| `json.JSONDataSet` | Work with JSON files using [the Python standard library](https://docs.python.org/3/library/json.html) | `kedro.extras.datasets.json` |

## Bug fixes and other changes
* Removed `/src/nodes` directory from the project template and made `kedro jupyter convert` create it on the fly if necessary.
* Fixed a bug in `MatplotlibWriter` which prevented saving lists and dictionaries of plots locally on Windows.
* Closed all pyplot windows after saving in `MatplotlibWriter`.
* Documentation improvements:
  - Added [kedro-wings](https://github.com/tamsanh/kedro-wings) and [kedro-great](https://github.com/tamsanh/kedro-great) to the list of community plugins.
* Fixed broken versioning for Windows paths.
* Fixed `DataSet` string representation for falsy values.
* Improved the error message when duplicate nodes are passed to the `Pipeline` initializer.
* Fixed a bug where `kedro docs` would fail because the built docs were located in a different directory.
* Fixed a bug where `ParallelRunner` would fail on Windows machines whose reported CPU count exceeded 61.
* Fixed an issue with saving TensorFlow model to `h5` file on Windows.
* Added a `json` parameter to `APIDataSet` for the convenience of generating requests with JSON bodies.
* Fixed dependencies for `SparkDataSet` to include spark.

## Breaking changes to the API

## Thanks for supporting contributions
[Deepyaman Datta](https://github.com/deepyaman), [Tam-Sanh Nguyen](https://github.com/tamsanh), [DataEngineerOne](http://youtube.com/DataEngineerOne)

# Release 0.16.2

## Major features and improvements
* Added the following new datasets.

| Type                                | Description                                                                                                          | Location                           |
| ----------------------------------- | -------------------------------------------------------------------------------------------------------------------- | ---------------------------------- |
| `pandas.AppendableExcelDataSet`     | Work with `Excel` files opened in append mode                                                                        | `kedro.extras.datasets.pandas`     |
| `tensorflow.TensorFlowModelDataset` | Work with `TensorFlow` models using [TensorFlow 2.X](https://www.tensorflow.org/api_docs/python/tf/keras/Model#save) | `kedro.extras.datasets.tensorflow` |
| `holoviews.HoloviewsWriter`         | Work with `Holoviews` objects (saves as image file)                                                                  | `kedro.extras.datasets.holoviews`  |

* `kedro install` will now compile project dependencies (by running `kedro build-reqs` behind the scenes) before the installation if the `src/requirements.in` file doesn't exist.
* Added `only_nodes_with_namespace` in `Pipeline` class to filter only nodes with a specified namespace.
* Added the `kedro pipeline delete` command to help delete unwanted or unused pipelines (it won't remove references to the pipeline in your `create_pipelines()` code).
* Added the `kedro pipeline package` command to help package up a modular pipeline. It will bundle up the pipeline source code, tests, and parameters configuration into a .whl file.

## Bug fixes and other changes
* `DataCatalog` improvements:
  - Introduced regex filtering to the `DataCatalog.list()` method.
  - Non-alphanumeric characters (except underscore) in dataset name are replaced with `__` in `DataCatalog.datasets`, for ease of access to transcoded datasets.
* Dataset improvements:
  - Improved initialization speed of `spark.SparkHiveDataSet`.
  - Improved S3 cache in `spark.SparkDataSet`.
  - Added support of options for building `pyarrow` table in `pandas.ParquetDataSet`.
* `kedro build-reqs` CLI command improvements:
  - `kedro build-reqs` is now called with `-q` option and will no longer print out compiled requirements to the console for security reasons.
  - All unrecognized CLI options in `kedro build-reqs` command are now passed to [pip-compile](https://github.com/jazzband/pip-tools#example-usage-for-pip-compile) call (e.g. `kedro build-reqs --generate-hashes`).
* `kedro jupyter` CLI command improvements:
  - Improved error message when running `kedro jupyter notebook`, `kedro jupyter lab` or `kedro ipython` with Jupyter/IPython dependencies not being installed.
  - Fixed `%run_viz` line magic for showing kedro viz inside a Jupyter notebook. For the fix to be applied on existing Kedro project, please see the migration guide.
  - Fixed the bug in IPython startup script ([issue 298](https://github.com/kedro-org/kedro/issues/298)).
* Documentation improvements:
  - Updated community-generated content in FAQ.
  - Added [find-kedro](https://github.com/WaylonWalker/find-kedro) and [kedro-static-viz](https://github.com/WaylonWalker/kedro-static-viz) to the list of community plugins.
  - Add missing `pillow.ImageDataSet` entry to the documentation.

## Breaking changes to the API

### Migration guide from Kedro 0.16.1 to 0.16.2

#### Guide to apply the fix for `%run_viz` line magic in existing project

Even though this release ships a fix for project generated with `kedro==0.16.2`, after upgrading, you will still need to make a change in your existing project if it was generated with `kedro>=0.16.0,<=0.16.1` for the fix to take effect. Specifically, please change the content of your project's IPython init script located at `.ipython/profile_default/startup/00-kedro-init.py` with the content of [this file](https://github.com/kedro-org/kedro/blob/0.16.2/kedro/templates/project/%7B%7B%20cookiecutter.repo_name%20%7D%7D/.ipython/profile_default/startup/00-kedro-init.py). You will also need `kedro-viz>=3.3.1`.

## Thanks for supporting contributions
[Miguel Rodriguez Gutierrez](https://github.com/MigQ2), [Joel Schwarzmann](https://github.com/datajoely), [w0rdsm1th](https://github.com/w0rdsm1th), [Deepyaman Datta](https://github.com/deepyaman), [Tam-Sanh Nguyen](https://github.com/tamsanh), [Marcus Gawronsky](https://github.com/marcusinthesky)

# 0.16.1

## Major features and improvements

## Bug fixes and other changes
* Fixed deprecation warnings from `kedro.cli` and `kedro.context` when running `kedro jupyter notebook`.
* Fixed a bug where `catalog` and `context` were not available in Jupyter Lab and Notebook.
* Fixed a bug where `kedro build-reqs` would fail if you didn't have your project dependencies installed.

## Breaking changes to the API

## Thanks for supporting contributions

# 0.16.0

## Major features and improvements
### CLI
* Added new CLI commands (only available for the projects created using Kedro 0.16.0 or later):
  - `kedro catalog list` to list datasets in your catalog
  - `kedro pipeline list` to list pipelines
  - `kedro pipeline describe` to describe a specific pipeline
  - `kedro pipeline create` to create a modular pipeline
* Improved the CLI speed by up to 50%.
* Improved error handling when making a typo on the CLI. We now suggest some of the possible commands you meant to type, in `git`-style.

### Framework
* All modules in `kedro.cli` and `kedro.context` have been moved into `kedro.framework.cli` and `kedro.framework.context` respectively. `kedro.cli` and `kedro.context` will be removed in future releases.
* Added `Hooks`, which is a new mechanism for extending Kedro.
* Fixed `load_context` changing user's current working directory.
* Allowed the source directory to be configurable in `.kedro.yml`.
* Added the ability to specify nested parameter values inside your node inputs, e.g. `node(func, "params:a.b", None)`
### DataSets
* Added the following new datasets.

| Type                       | Description                                 | Location                          |
| -------------------------- | ------------------------------------------- | --------------------------------- |
| `pillow.ImageDataSet`      | Work with image files using `Pillow`        | `kedro.extras.datasets.pillow`    |
| `geopandas.GeoJSONDataSet` | Work with geospatial data using `GeoPandas` | `kedro.extras.datasets.geopandas` |
| `api.APIDataSet`           | Work with data from HTTP(S) API requests    | `kedro.extras.datasets.api`       |

* Added `joblib` backend support to `pickle.PickleDataSet`.
* Added versioning support to `MatplotlibWriter` dataset.
* Added the ability to install dependencies for a given dataset with more granularity, e.g. `pip install "kedro[pandas.ParquetDataSet]"`.
* Added the ability to specify extra arguments, e.g. `encoding` or `compression`, for `fsspec.spec.AbstractFileSystem.open()` calls when loading/saving a dataset. See Example 3 under [docs](https://docs.kedro.org/en/0.16.0/04_user_guide/04_data_catalog.html#use-the-data-catalog-with-the-yaml-api).

### Other
* Added `namespace` property on ``Node``, related to the modular pipeline where the node belongs.
* Added an option to enable asynchronous loading inputs and saving outputs in both `SequentialRunner(is_async=True)` and `ParallelRunner(is_async=True)` class.
* Added `MemoryProfiler` transformer.
* Removed the requirement to have all dependencies for a dataset module to use only a subset of the datasets within.
* Added support for `pandas>=1.0`.
* Enabled Python 3.8 compatibility. _Please note that a Spark workflow may be unreliable for this Python version as `pyspark` is not fully-compatible with 3.8 yet._
* Renamed "features" layer to "feature" layer to be consistent with (most) other layers and the [relevant FAQ](https://docs.kedro.org/en/0.16.0/06_resources/01_faq.html#what-is-data-engineering-convention).

## Bug fixes and other changes
* Fixed a bug where a new version created mid-run by an external system caused inconsistencies in the load versions used in the current run.
* Documentation improvements
  * Added instruction in the documentation on how to create a custom runner).
  * Updated contribution process in `CONTRIBUTING.md` - added Developer Workflow.
  * Documented installation of development version of Kedro in the [FAQ section](https://docs.kedro.org/en/0.16.0/06_resources/01_faq.html#how-can-i-use-development-version-of-kedro).
  * Added missing `_exists` method to `MyOwnDataSet` example in 04_user_guide/08_advanced_io.
* Fixed a bug where `PartitionedDataSet` and `IncrementalDataSet` were not working with `s3a` or `s3n` protocol.
* Added ability to read partitioned parquet file from a directory in `pandas.ParquetDataSet`.
* Replaced `functools.lru_cache` with `cachetools.cachedmethod` in `PartitionedDataSet` and `IncrementalDataSet` for per-instance cache invalidation.
* Implemented custom glob function for `SparkDataSet` when running on Databricks.
* Fixed a bug in `SparkDataSet` not allowing for loading data from DBFS in a Windows machine using Databricks-connect.
* Improved the error message for `DataSetNotFoundError` to suggest possible dataset names user meant to type.
* Added the option for contributors to run Kedro tests locally without Spark installation with `make test-no-spark`.
* Added option to lint the project without applying the formatting changes (`kedro lint --check-only`).

## Breaking changes to the API
### Datasets
* Deleted obsolete datasets from `kedro.io`.
* Deleted `kedro.contrib` and `extras` folders.
* Deleted obsolete `CSVBlobDataSet` and `JSONBlobDataSet` dataset types.
* Made `invalidate_cache` method on datasets private.
* `get_last_load_version` and `get_last_save_version` methods are no longer available on `AbstractDataSet`.
* `get_last_load_version` and `get_last_save_version` have been renamed to `resolve_load_version` and `resolve_save_version` on ``AbstractVersionedDataSet``, the results of which are cached.
* The `release()` method on datasets extending ``AbstractVersionedDataSet`` clears the cached load and save version. All custom datasets must call `super()._release()` inside `_release()`.
* ``TextDataSet`` no longer has `load_args` and `save_args`. These can instead be specified under `open_args_load` or `open_args_save` in `fs_args`.
* `PartitionedDataSet` and `IncrementalDataSet` method `invalidate_cache` was made private: `_invalidate_caches`.

### Other
* Removed `KEDRO_ENV_VAR` from `kedro.context` to speed up the CLI run time.
* `Pipeline.name` has been removed in favour of `Pipeline.tag()`.
* Dropped `Pipeline.transform()` in favour of `kedro.pipeline.modular_pipeline.pipeline()` helper function.
* Made constant `PARAMETER_KEYWORDS` private, and moved it from `kedro.pipeline.pipeline` to `kedro.pipeline.modular_pipeline`.
* Layers are no longer part of the dataset object, as they've moved to the `DataCatalog`.
* Python 3.5 is no longer supported by the current and all future versions of Kedro.

### Migration guide from Kedro 0.15.* to 0.16.*

#### General Migration

**reminder** [How do I upgrade Kedro](https://docs.kedro.org/en/0.16.0/06_resources/01_faq.html#how-do-i-upgrade-kedro) covers a few key things to remember when updating any kedro version.

#### Migration for datasets

Since all the datasets (from `kedro.io` and `kedro.contrib.io`) were moved to `kedro/extras/datasets` you must update the type of all datasets in `<project>/conf/base/catalog.yml` file.
Here how it should be changed: `type: <SomeDataSet>` -> `type: <subfolder of kedro/extras/datasets>.<SomeDataSet>` (e.g. `type: CSVDataSet` -> `type: pandas.CSVDataSet`).

In addition, all the specific datasets like `CSVLocalDataSet`, `CSVS3DataSet` etc. were deprecated. Instead, you must use generalized datasets like `CSVDataSet`.
E.g. `type: CSVS3DataSet` -> `type: pandas.CSVDataSet`.

> Note: No changes required if you are using your custom dataset.

#### Migration for Pipeline.transform()
`Pipeline.transform()` has been dropped in favour of the `pipeline()` constructor. The following changes apply:
- Remember to import `from kedro.pipeline import pipeline`
- The `prefix` argument has been renamed to `namespace`
- And `datasets` has been broken down into more granular arguments:
  - `inputs`: Independent inputs to the pipeline
  - `outputs`: Any output created in the pipeline, whether an intermediary dataset or a leaf output
  - `parameters`: `params:...` or `parameters`

As an example, code that used to look like this with the `Pipeline.transform()` constructor:
```python
result = my_pipeline.transform(
    datasets={"input": "new_input", "output": "new_output", "params:x": "params:y"},
    prefix="pre",
)
```

When used with the new `pipeline()` constructor, becomes:
```python
from kedro.pipeline import pipeline

result = pipeline(
    my_pipeline,
    inputs={"input": "new_input"},
    outputs={"output": "new_output"},
    parameters={"params:x": "params:y"},
    namespace="pre",
)
```

#### Migration for decorators, color logger, transformers etc.
Since some modules were moved to other locations you need to update import paths appropriately.
You can find the list of moved files in the [`0.15.6` release notes](https://github.com/kedro-org/kedro/releases/tag/0.15.6) under the section titled `Files with a new location`.

#### Migration for CLI and KEDRO_ENV environment variable
> Note: If you haven't made significant changes to your `kedro_cli.py`, it may be easier to simply copy the updated `kedro_cli.py` `.ipython/profile_default/startup/00-kedro-init.py` and from GitHub or a newly generated project into your old project.

* We've removed `KEDRO_ENV_VAR` from `kedro.context`. To get your existing project template working, you'll need to remove all instances of `KEDRO_ENV_VAR` from your project template:
  - From the imports in `kedro_cli.py` and `.ipython/profile_default/startup/00-kedro-init.py`: `from kedro.context import KEDRO_ENV_VAR, load_context` -> `from kedro.framework.context import load_context`
  - Remove the `envvar=KEDRO_ENV_VAR` line from the click options in `run`, `jupyter_notebook` and `jupyter_lab` in `kedro_cli.py`
  - Replace `KEDRO_ENV_VAR` with `"KEDRO_ENV"` in `_build_jupyter_env`
  - Replace `context = load_context(path, env=os.getenv(KEDRO_ENV_VAR))` with `context = load_context(path)` in `.ipython/profile_default/startup/00-kedro-init.py`

 #### Migration for `kedro build-reqs`

 We have upgraded `pip-tools` which is used by `kedro build-reqs` to 5.x. This `pip-tools` version requires `pip>=20.0`. To upgrade `pip`, please refer to [their documentation](https://pip.pypa.io/en/stable/installing/#upgrading-pip).

## Thanks for supporting contributions
[@foolsgold](https://github.com/foolsgold), [Mani Sarkar](https://github.com/neomatrix369), [Priyanka Shanbhag](https://github.com/priyanka1414), [Luis Blanche](https://github.com/LuisBlanche), [Deepyaman Datta](https://github.com/deepyaman), [Antony Milne](https://github.com/AntonyMilneQB), [Panos Psimatikas](https://github.com/ppsimatikas), [Tam-Sanh Nguyen](https://github.com/tamsanh), [Tomasz Kaczmarczyk](https://github.com/TomaszKaczmarczyk), [Kody Fischer](https://github.com/Klio-Foxtrot187), [Waylon Walker](https://github.com/waylonwalker)

# 0.15.9

## Major features and improvements

## Bug fixes and other changes

* Pinned `fsspec>=0.5.1, <0.7.0` and `s3fs>=0.3.0, <0.4.1` to fix incompatibility issues with their latest release.

## Breaking changes to the API

## Thanks for supporting contributions

# 0.15.8

## Major features and improvements

## Bug fixes and other changes

* Added the additional libraries to our `requirements.txt` so `pandas.CSVDataSet` class works out of box with `pip install kedro`.
* Added `pandas` to our `extra_requires` in `setup.py`.
* Improved the error message when dependencies of a `DataSet` class are missing.

## Breaking changes to the API

## Thanks for supporting contributions

# 0.15.7

## Major features and improvements

* Added in documentation on how to contribute a custom `AbstractDataSet` implementation.

## Bug fixes and other changes

* Fixed the link to the Kedro banner image in the documentation.

## Breaking changes to the API

## Thanks for supporting contributions

# 0.15.6

## Major features and improvements
> _TL;DR_ We're launching [`kedro.extras`](https://github.com/kedro-org/kedro/tree/master/extras), the new home for our revamped series of datasets, decorators and dataset transformers. The datasets in [`kedro.extras.datasets`](https://github.com/kedro-org/kedro/tree/master/extras/datasets) use [`fsspec`](https://filesystem-spec.readthedocs.io/en/latest/) to access a variety of data stores including local file systems, network file systems, cloud object stores (including S3 and GCP), and Hadoop, read more about this [**here**](https://docs.kedro.org/en/0.15.6/04_user_guide/04_data_catalog.html#specifying-the-location-of-the-dataset). The change will allow [#178](https://github.com/kedro-org/kedro/issues/178) to happen in the next major release of Kedro.

An example of this new system can be seen below, loading the CSV `SparkDataSet` from S3:

```yaml
weather:
  type: spark.SparkDataSet  # Observe the specified type, this  affects all datasets
  filepath: s3a://your_bucket/data/01_raw/weather*  # filepath uses fsspec to indicate the file storage system
  credentials: dev_s3
  file_format: csv
```

You can also load data incrementally whenever it is dumped into a directory with the extension to [`PartionedDataSet`](https://docs.kedro.org/en/0.15.6/04_user_guide/08_advanced_io.html#partitioned-dataset), a feature that allows you to load a directory of files. The [`IncrementalDataSet`](https://docs.kedro.org/en/0.15.6/04_user_guide/08_advanced_io.html#incremental-loads-with-incrementaldataset) stores the information about the last processed partition in a `checkpoint`, read more about this feature [**here**](https://docs.kedro.org/en/0.15.6/04_user_guide/08_advanced_io.html#incremental-loads-with-incrementaldataset).

### New features

* Added `layer` attribute for datasets in `kedro.extras.datasets` to specify the name of a layer according to [data engineering convention](https://docs.kedro.org/en/0.15.6/06_resources/01_faq.html#what-is-data-engineering-convention), this feature will be passed to [`kedro-viz`](https://github.com/kedro-org/kedro-viz) in future releases.
* Enabled loading a particular version of a dataset in Jupyter Notebooks and iPython, using `catalog.load("dataset_name", version="<2019-12-13T15.08.09.255Z>")`.
* Added property `run_id` on `ProjectContext`, used for versioning using the [`Journal`](https://docs.kedro.org/en/0.15.6/04_user_guide/13_journal.html). To customise your journal `run_id` you can override the private method `_get_run_id()`.
* Added the ability to install all optional kedro dependencies via `pip install "kedro[all]"`.
* Modified the `DataCatalog`'s load order for datasets, loading order is the following:
  - `kedro.io`
  - `kedro.extras.datasets`
  - Import path, specified in `type`
* Added an optional `copy_mode` flag to `CachedDataSet` and `MemoryDataSet` to specify (`deepcopy`, `copy` or `assign`) the copy mode to use when loading and saving.

### New Datasets

| Type                             | Description                                                                                                                                      | Location                            |
| -------------------------------- | ------------------------------------------------------------------------------------------------------------------------------------------------ | ----------------------------------- |
| `dask.ParquetDataSet`            | Handles parquet datasets using Dask                                                                                                              | `kedro.extras.datasets.dask`        |
| `pickle.PickleDataSet`           | Work with Pickle files using [`fsspec`](https://filesystem-spec.readthedocs.io/en/latest/) to communicate with the underlying filesystem         | `kedro.extras.datasets.pickle`      |
| `pandas.CSVDataSet`              | Work with CSV files using [`fsspec`](https://filesystem-spec.readthedocs.io/en/latest/) to communicate with the underlying filesystem            | `kedro.extras.datasets.pandas`      |
| `pandas.TextDataSet`             | Work with text files using [`fsspec`](https://filesystem-spec.readthedocs.io/en/latest/) to communicate with the underlying filesystem           | `kedro.extras.datasets.pandas`      |
| `pandas.ExcelDataSet`            | Work with Excel files using [`fsspec`](https://filesystem-spec.readthedocs.io/en/latest/) to communicate with the underlying filesystem          | `kedro.extras.datasets.pandas`      |
| `pandas.HDFDataSet`              | Work with HDF using [`fsspec`](https://filesystem-spec.readthedocs.io/en/latest/) to communicate with the underlying filesystem                  | `kedro.extras.datasets.pandas`      |
| `yaml.YAMLDataSet`               | Work with YAML files using [`fsspec`](https://filesystem-spec.readthedocs.io/en/latest/) to communicate with the underlying filesystem           | `kedro.extras.datasets.yaml`        |
| `matplotlib.MatplotlibWriter`    | Save with Matplotlib images using [`fsspec`](https://filesystem-spec.readthedocs.io/en/latest/) to communicate with the underlying filesystem    | `kedro.extras.datasets.matplotlib`  |
| `networkx.NetworkXDataSet`       | Work with NetworkX files using [`fsspec`](https://filesystem-spec.readthedocs.io/en/latest/) to communicate with the underlying filesystem       | `kedro.extras.datasets.networkx`    |
| `biosequence.BioSequenceDataSet` | Work with bio-sequence objects using [`fsspec`](https://filesystem-spec.readthedocs.io/en/latest/) to communicate with the underlying filesystem | `kedro.extras.datasets.biosequence` |
| `pandas.GBQTableDataSet`         | Work with Google BigQuery                                                                                                                        | `kedro.extras.datasets.pandas`      |
| `pandas.FeatherDataSet`          | Work with feather files using [`fsspec`](https://filesystem-spec.readthedocs.io/en/latest/) to communicate with the underlying filesystem        | `kedro.extras.datasets.pandas`      |
| `IncrementalDataSet`             | Inherit from `PartitionedDataSet` and remembers the last processed partition                                                                     | `kedro.io`                          |

### Files with a new location

| Type                                                                 | New Location                                 |
| -------------------------------------------------------------------- | -------------------------------------------- |
| `JSONDataSet`                                                        | `kedro.extras.datasets.pandas`               |
| `CSVBlobDataSet`                                                     | `kedro.extras.datasets.pandas`               |
| `JSONBlobDataSet`                                                    | `kedro.extras.datasets.pandas`               |
| `SQLTableDataSet`                                                    | `kedro.extras.datasets.pandas`               |
| `SQLQueryDataSet`                                                    | `kedro.extras.datasets.pandas`               |
| `SparkDataSet`                                                       | `kedro.extras.datasets.spark`                |
| `SparkHiveDataSet`                                                   | `kedro.extras.datasets.spark`                |
| `SparkJDBCDataSet`                                                   | `kedro.extras.datasets.spark`                |
| `kedro/contrib/decorators/retry.py`                                  | `kedro/extras/decorators/retry_node.py`      |
| `kedro/contrib/decorators/memory_profiler.py`                        | `kedro/extras/decorators/memory_profiler.py` |
| `kedro/contrib/io/transformers/transformers.py`                      | `kedro/extras/transformers/time_profiler.py` |
| `kedro/contrib/colors/logging/color_logger.py`                       | `kedro/extras/logging/color_logger.py`       |
| `extras/ipython_loader.py`                                           | `tools/ipython/ipython_loader.py`            |
| `kedro/contrib/io/cached/cached_dataset.py`                          | `kedro/io/cached_dataset.py`                 |
| `kedro/contrib/io/catalog_with_default/data_catalog_with_default.py` | `kedro/io/data_catalog_with_default.py`      |
| `kedro/contrib/config/templated_config.py`                           | `kedro/config/templated_config.py`           |

## Upcoming deprecations

| Category                  | Type                                                           |
| ------------------------- | -------------------------------------------------------------- |
| **Datasets**              | `BioSequenceLocalDataSet`                                      |
|                           | `CSVGCSDataSet`                                                |
|                           | `CSVHTTPDataSet`                                               |
|                           | `CSVLocalDataSet`                                              |
|                           | `CSVS3DataSet`                                                 |
|                           | `ExcelLocalDataSet`                                            |
|                           | `FeatherLocalDataSet`                                          |
|                           | `JSONGCSDataSet`                                               |
|                           | `JSONLocalDataSet`                                             |
|                           | `HDFLocalDataSet`                                              |
|                           | `HDFS3DataSet`                                                 |
|                           | `kedro.contrib.io.cached.CachedDataSet`                        |
|                           | `kedro.contrib.io.catalog_with_default.DataCatalogWithDefault` |
|                           | `MatplotlibLocalWriter`                                        |
|                           | `MatplotlibS3Writer`                                           |
|                           | `NetworkXLocalDataSet`                                         |
|                           | `ParquetGCSDataSet`                                            |
|                           | `ParquetLocalDataSet`                                          |
|                           | `ParquetS3DataSet`                                             |
|                           | `PickleLocalDataSet`                                           |
|                           | `PickleS3DataSet`                                              |
|                           | `TextLocalDataSet`                                             |
|                           | `YAMLLocalDataSet`                                             |
| **Decorators**            | `kedro.contrib.decorators.memory_profiler`                     |
|                           | `kedro.contrib.decorators.retry`                               |
|                           | `kedro.contrib.decorators.pyspark.spark_to_pandas`             |
|                           | `kedro.contrib.decorators.pyspark.pandas_to_spark`             |
| **Transformers**          | `kedro.contrib.io.transformers.transformers`                   |
| **Configuration Loaders** | `kedro.contrib.config.TemplatedConfigLoader`                   |

## Bug fixes and other changes
* Added the option to set/overwrite params in `config.yaml` using YAML dict style instead of string CLI formatting only.
* Kedro CLI arguments `--node` and `--tag` support comma-separated values, alternative methods will be deprecated in future releases.
* Fixed a bug in the `invalidate_cache` method of `ParquetGCSDataSet` and `CSVGCSDataSet`.
* `--load-version` now won't break if version value contains a colon.
* Enabled running `node`s with duplicate inputs.
* Improved error message when empty credentials are passed into `SparkJDBCDataSet`.
* Fixed bug that caused an empty project to fail unexpectedly with ImportError in `template/.../pipeline.py`.
* Fixed bug related to saving dataframe with categorical variables in table mode using `HDFS3DataSet`.
* Fixed bug that caused unexpected behavior when using `from_nodes` and `to_nodes` in pipelines using transcoding.
* Credentials nested in the dataset config are now also resolved correctly.
* Bumped minimum required pandas version to 0.24.0 to make use of `pandas.DataFrame.to_numpy` (recommended alternative to `pandas.DataFrame.values`).
* Docs improvements.
* `Pipeline.transform` skips modifying node inputs/outputs containing `params:` or `parameters` keywords.
* Support for `dataset_credentials` key in the credentials for `PartitionedDataSet` is now deprecated. The dataset credentials should be specified explicitly inside the dataset config.
* Datasets can have a new `confirm` function which is called after a successful node function execution if the node contains `confirms` argument with such dataset name.
* Make the resume prompt on pipeline run failure use `--from-nodes` instead of `--from-inputs` to avoid unnecessarily re-running nodes that had already executed.
* When closed, Jupyter notebook kernels are automatically terminated after 30 seconds of inactivity by default. Use `--idle-timeout` option to update it.
* Added `kedro-viz` to the Kedro project template `requirements.txt` file.
* Removed the `results` and `references` folder from the project template.
* Updated contribution process in `CONTRIBUTING.md`.

## Breaking changes to the API
* Existing `MatplotlibWriter` dataset in `contrib` was renamed to `MatplotlibLocalWriter`.
* `kedro/contrib/io/matplotlib/matplotlib_writer.py` was renamed to `kedro/contrib/io/matplotlib/matplotlib_local_writer.py`.
* `kedro.contrib.io.bioinformatics.sequence_dataset.py` was renamed to `kedro.contrib.io.bioinformatics.biosequence_local_dataset.py`.

## Thanks for supporting contributions
[Andrii Ivaniuk](https://github.com/andrii-ivaniuk), [Jonas Kemper](https://github.com/jonasrk), [Yuhao Zhu](https://github.com/yhzqb), [Balazs Konig](https://github.com/BalazsKonigQB), [Pedro Abreu](https://github.com/PedroAbreuQB), [Tam-Sanh Nguyen](https://github.com/tamsanh), [Peter Zhao](https://github.com/zxpeter), [Deepyaman Datta](https://github.com/deepyaman), [Florian Roessler](https://github.com/fdroessler/), [Miguel Rodriguez Gutierrez](https://github.com/MigQ2)

# 0.15.5

## Major features and improvements
* New CLI commands and command flags:
  - Load multiple `kedro run` CLI flags from a configuration file with the `--config` flag (e.g. `kedro run --config run_config.yml`)
  - Run parametrised pipeline runs with the `--params` flag (e.g. `kedro run --params param1:value1,param2:value2`).
  - Lint your project code using the `kedro lint` command, your project is linted with [`black`](https://github.com/psf/black) (Python 3.6+), [`flake8`](https://gitlab.com/pycqa/flake8) and [`isort`](https://github.com/PyCQA/isort).
* Load specific environments with Jupyter notebooks using `KEDRO_ENV` which will globally set `run`, `jupyter notebook` and `jupyter lab` commands using environment variables.
* Added the following datasets:
  - `CSVGCSDataSet` dataset in `contrib` for working with CSV files in Google Cloud Storage.
  - `ParquetGCSDataSet` dataset in `contrib` for working with Parquet files in Google Cloud Storage.
  - `JSONGCSDataSet` dataset in `contrib` for working with JSON files in Google Cloud Storage.
  - `MatplotlibS3Writer` dataset in `contrib` for saving Matplotlib images to S3.
  - `PartitionedDataSet` for working with datasets split across multiple files.
  - `JSONDataSet` dataset for working with JSON files that uses [`fsspec`](https://filesystem-spec.readthedocs.io/en/latest/) to communicate with the underlying filesystem. It doesn't support `http(s)` protocol for now.
* Added `s3fs_args` to all S3 datasets.
* Pipelines can be deducted with `pipeline1 - pipeline2`.

## Bug fixes and other changes
* `ParallelRunner` now works with `SparkDataSet`.
* Allowed the use of nulls in `parameters.yml`.
* Fixed an issue where `%reload_kedro` wasn't reloading all user modules.
* Fixed `pandas_to_spark` and `spark_to_pandas` decorators to work with functions with kwargs.
* Fixed a bug where `kedro jupyter notebook` and `kedro jupyter lab` would run a different Jupyter installation to the one in the local environment.
* Implemented Databricks-compatible dataset versioning for `SparkDataSet`.
* Fixed a bug where `kedro package` would fail in certain situations where `kedro build-reqs` was used to generate `requirements.txt`.
* Made `bucket_name` argument optional for the following datasets: `CSVS3DataSet`, `HDFS3DataSet`, `PickleS3DataSet`, `contrib.io.parquet.ParquetS3DataSet`, `contrib.io.gcs.JSONGCSDataSet` - bucket name can now be included into the filepath along with the filesystem protocol (e.g. `s3://bucket-name/path/to/key.csv`).
* Documentation improvements and fixes.

## Breaking changes to the API
* Renamed entry point for running pip-installed projects to `run_package()` instead of `main()` in `src/<package>/run.py`.
* `bucket_name` key has been removed from the string representation of the following datasets: `CSVS3DataSet`, `HDFS3DataSet`, `PickleS3DataSet`, `contrib.io.parquet.ParquetS3DataSet`, `contrib.io.gcs.JSONGCSDataSet`.
* Moved the `mem_profiler` decorator to `contrib` and separated the `contrib` decorators so that dependencies are modular. You may need to update your import paths, for example the pyspark decorators should be imported as `from kedro.contrib.decorators.pyspark import <pyspark_decorator>` instead of `from kedro.contrib.decorators import <pyspark_decorator>`.

## Thanks for supporting contributions
[Sheldon Tsen](https://github.com/sheldontsen-qb), [@roumail](https://github.com/roumail), [Karlson Lee](https://github.com/i25959341), [Waylon Walker](https://github.com/WaylonWalker), [Deepyaman Datta](https://github.com/deepyaman), [Giovanni](https://github.com/plauto), [Zain Patel](https://github.com/mzjp2)

# 0.15.4

## Major features and improvements
* `kedro jupyter` now gives the default kernel a sensible name.
* `Pipeline.name` has been deprecated in favour of `Pipeline.tags`.
* Reuse pipelines within a Kedro project using `Pipeline.transform`, it simplifies dataset and node renaming.
* Added Jupyter Notebook line magic (`%run_viz`) to run `kedro viz` in a Notebook cell (requires [`kedro-viz`](https://github.com/kedro-org/kedro-viz) version 3.0.0 or later).
* Added the following datasets:
  - `NetworkXLocalDataSet` in `kedro.contrib.io.networkx` to load and save local graphs (JSON format) via NetworkX. (by [@josephhaaga](https://github.com/josephhaaga))
  - `SparkHiveDataSet` in `kedro.contrib.io.pyspark.SparkHiveDataSet` allowing usage of Spark and insert/upsert on non-transactional Hive tables.
* `kedro.contrib.config.TemplatedConfigLoader` now supports name/dict key templating and default values.

## Bug fixes and other changes
* `get_last_load_version()` method for versioned datasets now returns exact last load version if the dataset has been loaded at least once and `None` otherwise.
* Fixed a bug in `_exists` method for versioned `SparkDataSet`.
* Enabled the customisation of the ExcelWriter in `ExcelLocalDataSet` by specifying options under `writer` key in `save_args`.
* Fixed a bug in IPython startup script, attempting to load context from the incorrect location.
* Removed capping the length of a dataset's string representation.
* Fixed `kedro install` command failing on Windows if `src/requirements.txt` contains a different version of Kedro.
* Enabled passing a single tag into a node or a pipeline without having to wrap it in a list (i.e. `tags="my_tag"`).

## Breaking changes to the API
* Removed `_check_paths_consistency()` method from `AbstractVersionedDataSet`. Version consistency check is now done in `AbstractVersionedDataSet.save()`. Custom versioned datasets should modify `save()` method implementation accordingly.

## Thanks for supporting contributions
[Joseph Haaga](https://github.com/josephhaaga), [Deepyaman Datta](https://github.com/deepyaman), [Joost Duisters](https://github.com/JoostDuisters), [Zain Patel](https://github.com/mzjp2), [Tom Vigrass](https://github.com/tomvigrass)

# 0.15.3

## Bug Fixes and other changes
* Narrowed the requirements for `PyTables` so that we maintain support for Python 3.5.

# 0.15.2

## Major features and improvements
* Added `--load-version`, a `kedro run` argument that allows you run the pipeline with a particular load version of a dataset.
* Support for modular pipelines in `src/`, break the pipeline into isolated parts with reusability in mind.
* Support for multiple pipelines, an ability to have multiple entry point pipelines and choose one with `kedro run --pipeline NAME`.
* Added a `MatplotlibWriter` dataset in `contrib` for saving Matplotlib images.
* An ability to template/parameterize configuration files with `kedro.contrib.config.TemplatedConfigLoader`.
* Parameters are exposed as a context property for ease of access in iPython / Jupyter Notebooks with `context.params`.
* Added `max_workers` parameter for ``ParallelRunner``.

## Bug fixes and other changes
* Users will override the `_get_pipeline` abstract method in `ProjectContext(KedroContext)` in `run.py` rather than the `pipeline` abstract property. The `pipeline` property is not abstract anymore.
* Improved an error message when versioned local dataset is saved and unversioned path already exists.
* Added `catalog` global variable to `00-kedro-init.py`, allowing you to load datasets with `catalog.load()`.
* Enabled tuples to be returned from a node.
* Disallowed the ``ConfigLoader`` loading the same file more than once, and deduplicated the `conf_paths` passed in.
* Added a `--open` flag to `kedro build-docs` that opens the documentation on build.
* Updated the ``Pipeline`` representation to include name of the pipeline, also making it readable as a context property.
* `kedro.contrib.io.pyspark.SparkDataSet` and `kedro.contrib.io.azure.CSVBlobDataSet` now support versioning.

## Breaking changes to the API
* `KedroContext.run()` no longer accepts `catalog` and `pipeline` arguments.
* `node.inputs` now returns the node's inputs in the order required to bind them properly to the node's function.

## Thanks for supporting contributions
[Deepyaman Datta](https://github.com/deepyaman), [Luciano Issoe](https://github.com/Lucianois), [Joost Duisters](https://github.com/JoostDuisters), [Zain Patel](https://github.com/mzjp2), [William Ashford](https://github.com/williamashfordQB), [Karlson Lee](https://github.com/i25959341)

# 0.15.1

## Major features and improvements
* Extended `versioning` support to cover the tracking of environment setup, code and datasets.
* Added the following datasets:
  - `FeatherLocalDataSet` in `contrib` for usage with pandas. (by [@mdomarsaleem](https://github.com/mdomarsaleem))
* Added `get_last_load_version` and `get_last_save_version` to `AbstractVersionedDataSet`.
* Implemented `__call__` method on `Node` to allow for users to execute `my_node(input1=1, input2=2)` as an alternative to `my_node.run(dict(input1=1, input2=2))`.
* Added new `--from-inputs` run argument.

## Bug fixes and other changes
* Fixed a bug in `load_context()` not loading context in non-Kedro Jupyter Notebooks.
* Fixed a bug in `ConfigLoader.get()` not listing nested files for `**`-ending glob patterns.
* Fixed a logging config error in Jupyter Notebook.
* Updated documentation in `03_configuration` regarding how to modify the configuration path.
* Documented the architecture of Kedro showing how we think about library, project and framework components.
* `extras/kedro_project_loader.py` renamed to `extras/ipython_loader.py` and now runs any IPython startup scripts without relying on the Kedro project structure.
* Fixed TypeError when validating partial function's signature.
* After a node failure during a pipeline run, a resume command will be suggested in the logs. This command will not work if the required inputs are MemoryDataSets.

## Breaking changes to the API

## Thanks for supporting contributions
[Omar Saleem](https://github.com/mdomarsaleem), [Mariana Silva](https://github.com/marianansilva), [Anil Choudhary](https://github.com/aniryou), [Craig](https://github.com/cfranklin11)

# 0.15.0

## Major features and improvements
* Added `KedroContext` base class which holds the configuration and Kedro's main functionality (catalog, pipeline, config, runner).
* Added a new CLI command `kedro jupyter convert` to facilitate converting Jupyter Notebook cells into Kedro nodes.
* Added support for `pip-compile` and new Kedro command `kedro build-reqs` that generates `requirements.txt` based on `requirements.in`.
* Running `kedro install` will install packages to conda environment if `src/environment.yml` exists in your project.
* Added a new `--node` flag to `kedro run`, allowing users to run only the nodes with the specified names.
* Added new `--from-nodes` and `--to-nodes` run arguments, allowing users to run a range of nodes from the pipeline.
* Added prefix `params:` to the parameters specified in `parameters.yml` which allows users to differentiate between their different parameter node inputs and outputs.
* Jupyter Lab/Notebook now starts with only one kernel by default.
* Added the following datasets:
  -  `CSVHTTPDataSet` to load CSV using HTTP(s) links.
  - `JSONBlobDataSet` to load json (-delimited) files from Azure Blob Storage.
  - `ParquetS3DataSet` in `contrib` for usage with pandas. (by [@mmchougule](https://github.com/mmchougule))
  - `CachedDataSet` in `contrib` which will cache data in memory to avoid io/network operations. It will clear the cache once a dataset is no longer needed by a pipeline. (by [@tsanikgr](https://github.com/tsanikgr))
  - `YAMLLocalDataSet` in `contrib` to load and save local YAML files. (by [@Minyus](https://github.com/Minyus))

## Bug fixes and other changes
* Documentation improvements including instructions on how to initialise a Spark session using YAML configuration.
* `anyconfig` default log level changed from `INFO` to `WARNING`.
* Added information on installed plugins to `kedro info`.
* Added style sheets for project documentation, so the output of `kedro build-docs` will resemble the style of `kedro docs`.

## Breaking changes to the API
* Simplified the Kedro template in `run.py` with the introduction of `KedroContext` class.
* Merged `FilepathVersionMixIn` and `S3VersionMixIn` under one abstract class `AbstractVersionedDataSet` which extends`AbstractDataSet`.
* `name` changed to be a keyword-only argument for `Pipeline`.
* `CSVLocalDataSet` no longer supports URLs. `CSVHTTPDataSet` supports URLs.

### Migration guide from Kedro 0.14.* to Kedro 0.15.0
#### Migration for Kedro project template
This guide assumes that:
  * The framework specific code has not been altered significantly
  * Your project specific code is stored in the dedicated python package under `src/`.

The breaking changes were introduced in the following project template files:
- `<project-name>/.ipython/profile_default/startup/00-kedro-init.py`
- `<project-name>/kedro_cli.py`
- `<project-name>/src/tests/test_run.py`
- `<project-name>/src/<python_package>/run.py`
- `<project-name>/.kedro.yml` (new file)

The easiest way to migrate your project from Kedro 0.14.* to Kedro 0.15.0 is to create a new project (by using `kedro new`) and move code and files bit by bit as suggested in the detailed guide below:

1. Create a new project with the same name by running `kedro new`

2. Copy the following folders to the new project:
 - `results/`
 - `references/`
 - `notebooks/`
 - `logs/`
 - `data/`
 - `conf/`

3. If you customised your `src/<package>/run.py`, make sure you apply the same customisations to `src/<package>/run.py`
 - If you customised `get_config()`, you can override `config_loader` property in `ProjectContext` derived class
 - If you customised `create_catalog()`, you can override `catalog()` property in `ProjectContext` derived class
 - If you customised `run()`, you can override `run()` method in `ProjectContext` derived class
 - If you customised default `env`, you can override it in `ProjectContext` derived class or pass it at construction. By default, `env` is `local`.
 - If you customised default `root_conf`, you can override `CONF_ROOT` attribute in `ProjectContext` derived class. By default, `KedroContext` base class has `CONF_ROOT` attribute set to `conf`.

4. The following syntax changes are introduced in ipython or Jupyter notebook/labs:
 - `proj_dir` -> `context.project_path`
 - `proj_name` -> `context.project_name`
 - `conf` -> `context.config_loader`.
 - `io` -> `context.catalog` (e.g., `io.load()` -> `context.catalog.load()`)

5. If you customised your `kedro_cli.py`, you need to apply the same customisations to your `kedro_cli.py` in the new project.

6. Copy the contents of the old project's `src/requirements.txt` into the new project's `src/requirements.in` and, from the project root directory, run the `kedro build-reqs` command in your terminal window.

#### Migration for versioning custom dataset classes

If you defined any custom dataset classes which support versioning in your project, you need to apply the following changes:

1. Make sure your dataset inherits from `AbstractVersionedDataSet` only.
2. Call `super().__init__()` with the appropriate arguments in the dataset's `__init__`. If storing on local filesystem, providing the filepath and the version is enough. Otherwise, you should also pass in an `exists_function` and a `glob_function` that emulate `exists` and `glob` in a different filesystem (see `CSVS3DataSet` as an example).
3. Remove setting of the `_filepath` and `_version` attributes in the dataset's `__init__`, as this is taken care of in the base abstract class.
4. Any calls to `_get_load_path` and `_get_save_path` methods should take no arguments.
5. Ensure you convert the output of `_get_load_path` and `_get_save_path` appropriately, as these now return [`PurePath`s](https://docs.python.org/3/library/pathlib.html#pure-paths) instead of strings.
6. Make sure `_check_paths_consistency` is called with [`PurePath`s](https://docs.python.org/3/library/pathlib.html#pure-paths) as input arguments, instead of strings.

These steps should have brought your project to Kedro 0.15.0. There might be some more minor tweaks needed as every project is unique, but now you have a pretty solid base to work with. If you run into any problems, please consult the [Kedro documentation](https://docs.kedro.org).

## Thanks for supporting contributions
[Dmitry Vukolov](https://github.com/dvukolov), [Jo Stichbury](https://github.com/stichbury), [Angus Williams](https://github.com/awqb), [Deepyaman Datta](https://github.com/deepyaman), [Mayur Chougule](https://github.com/mmchougule), [Marat Kopytjuk](https://github.com/kopytjuk), [Evan Miller](https://github.com/evanmiller29), [Yusuke Minami](https://github.com/Minyus)

# 0.14.3

## Major features and improvements
* Tab completion for catalog datasets in `ipython` or `jupyter` sessions. (Thank you [@datajoely](https://github.com/datajoely) and [@WaylonWalker](https://github.com/WaylonWalker))
* Added support for transcoding, an ability to decouple loading/saving mechanisms of a dataset from its storage location, denoted by adding '@' to the dataset name.
* Datasets have a new `release` function that instructs them to free any cached data. The runners will call this when the dataset is no longer needed downstream.

## Bug fixes and other changes
* Add support for pipeline nodes made up from partial functions.
* Expand user home directory `~` for TextLocalDataSet (see issue #19).
* Add a `short_name` property to `Node`s for a display-friendly (but not necessarily unique) name.
* Add Kedro project loader for IPython: `extras/kedro_project_loader.py`.
* Fix source file encoding issues with Python 3.5 on Windows.
* Fix local project source not having priority over the same source installed as a package, leading to local updates not being recognised.

## Breaking changes to the API
* Remove the max_loads argument from the `MemoryDataSet` constructor and from the `AbstractRunner.create_default_data_set` method.

## Thanks for supporting contributions
[Joel Schwarzmann](https://github.com/datajoely), [Alex Kalmikov](https://github.com/kalexqb)

# 0.14.2

## Major features and improvements
* Added Data Set transformer support in the form of AbstractTransformer and DataCatalog.add_transformer.

## Breaking changes to the API
* Merged the `ExistsMixin` into `AbstractDataSet`.
* `Pipeline.node_dependencies` returns a dictionary keyed by node, with sets of parent nodes as values; `Pipeline` and `ParallelRunner` were refactored to make use of this for topological sort for node dependency resolution and running pipelines respectively.
* `Pipeline.grouped_nodes` returns a list of sets, rather than a list of lists.

## Thanks for supporting contributions

[Darren Gallagher](https://github.com/dazzag24), [Zain Patel](https://github.com/mzjp2)

# 0.14.1

## Major features and improvements
* New I/O module `HDFS3DataSet`.

## Bug fixes and other changes
* Improved API docs.
* Template `run.py` will throw a warning instead of error if `credentials.yml`
  is not present.

## Breaking changes to the API
None


# 0.14.0

The initial release of Kedro.


## Thanks for supporting contributions

Jo Stichbury, Aris Valtazanos, Fabian Peters, Guilherme Braccialli, Joel Schwarzmann, Miguel Beltre, Mohammed ElNabawy, Deepyaman Datta, Shubham Agrawal, Oleg Andreyev, Mayur Chougule, William Ashford, Ed Cannon, Nikhilesh Nukala, Sean Bailey, Vikram Tegginamath, Thomas Huijskens, Musa Bilal

We are also grateful to everyone who advised and supported us, filed issues or helped resolve them, asked and answered questions and were part of inspiring discussions.<|MERGE_RESOLUTION|>--- conflicted
+++ resolved
@@ -49,16 +49,13 @@
 * Compare for protocol and delimiter in `PartitionedDataSet` to be able to pass the protocol to partitions which paths starts with the same characters as the protocol (e.g. `s3://s3-my-bucket`).
 
 ## Documentation changes
-<<<<<<< HEAD
 * Significant improvements to the documentation that covers working with Databricks and Kedro, including a new page for workspace-only development, and a guide to choosing the best workflow for your use case.
 * Updated documentation for deploying with Prefect for version 2.0.
-
-=======
 * Added documentation for developing a Kedro project using a Databricks workspace.
 
 ## Breaking changes to the API
 * Logging is decoupled from `ConfigLoader`, use `KEDRO_LOGGING_CONFIG` to configure logging.
->>>>>>> 68c2a926
+
 ## Upcoming deprecations for Kedro 0.19.0
 * Renamed dataset and error classes, in accordance with the [Kedro lexicon](https://github.com/kedro-org/kedro/wiki/Kedro-documentation-style-guide#kedro-lexicon). Dataset classes ending with "DataSet" and error classes starting with "DataSet" are deprecated and will be removed in 0.19.0. Note that all of the below classes are also importable from `kedro.io`; only the module where they are defined is listed as the location.
 
