# Copyright 2020 QuantumBlack Visual Analytics Limited
#
# Licensed under the Apache License, Version 2.0 (the "License");
# you may not use this file except in compliance with the License.
# You may obtain a copy of the License at
#
#     http://www.apache.org/licenses/LICENSE-2.0
#
# THE SOFTWARE IS PROVIDED "AS IS", WITHOUT WARRANTY OF ANY KIND,
# EXPRESS OR IMPLIED, INCLUDING BUT NOT LIMITED TO THE WARRANTIES
# OF MERCHANTABILITY, FITNESS FOR A PARTICULAR PURPOSE, AND
# NONINFRINGEMENT. IN NO EVENT WILL THE LICENSOR OR OTHER CONTRIBUTORS
# BE LIABLE FOR ANY CLAIM, DAMAGES, OR OTHER LIABILITY, WHETHER IN AN
# ACTION OF CONTRACT, TORT OR OTHERWISE, ARISING FROM, OUT OF, OR IN
# CONNECTION WITH THE SOFTWARE OR THE USE OR OTHER DEALINGS IN THE SOFTWARE.
#
# The QuantumBlack Visual Analytics Limited ("QuantumBlack") name and logo
# (either separately or in combination, "QuantumBlack Trademarks") are
# trademarks of QuantumBlack. The License does not grant you any right or
# license to the QuantumBlack Trademarks. You may not use the QuantumBlack
# Trademarks or any confusingly similar mark as a trademark for your product,
# or use the QuantumBlack Trademarks in any other manner that might cause
# confusion in the marketplace, including but not limited to in advertising,
# on websites, or on software.
#
# See the License for the specific language governing permissions and
# limitations under the License.
"""``DataCatalog`` stores instances of ``AbstractDataSet`` implementations to
provide ``load`` and ``save`` capabilities from anywhere in the program. To
use a ``DataCatalog``, you need to instantiate it with a dictionary of data
sets. Then it will act as a single point of reference for your calls,
relaying load and save functions to the underlying data sets.
"""
import copy
import difflib
import logging
import re
from collections import defaultdict
from functools import partial
from typing import Any, Callable, Dict, Iterable, List, Optional, Set, Type, Union
from warnings import warn

from kedro.io.core import (
    AbstractDataSet,
    AbstractVersionedDataSet,
    DataSetAlreadyExistsError,
    DataSetError,
    DataSetNotFoundError,
    Version,
    generate_timestamp,
)
from kedro.io.memory_data_set import MemoryDataSet
from kedro.io.transformers import AbstractTransformer
from kedro.versioning import Journal

CATALOG_KEY = "catalog"
CREDENTIALS_KEY = "credentials"


def _get_credentials(
    credentials_name: str, credentials: Dict[str, Any]
) -> Dict[str, Any]:
    """Return a set of credentials from the provided credentials dict.

    Args:
        credentials_name: Credentials name.
        credentials: A dictionary with all credentials.

    Returns:
        The set of requested credentials.

    Raises:
        KeyError: When a data set with the given name has not yet been
            registered.

    """
    try:
        return credentials[credentials_name]
<<<<<<< HEAD
    except KeyError as exc:
        raise KeyError(
            f"Unable to find credentials '{credentials_name}': check your data "
            "catalog and credentials configuration. See "
            "https://kedro.readthedocs.io/en/stable/kedro.io.DataCatalog.html "
            "for an example."
        ) from exc
=======
    except KeyError as ex:
        raise KeyError(
            f"Unable to find credentials '{credentials_name}': check your data "
            f"catalog and credentials configuration. See "
            f"https://kedro.readthedocs.io/en/stable/kedro.io.DataCatalog.html "
            f"for an example."
        ) from ex
>>>>>>> 02235559


def _resolve_credentials(
    config: Dict[str, Any], credentials: Dict[str, Any]
) -> Dict[str, Any]:
    """Return the dataset configuration where credentials are resolved using
    credentials dictionary provided.

    Args:
        config: Original dataset config, which may contain unresolved credentials.
        credentials: A dictionary with all credentials.

    Returns:
        The dataset config, where all the credentials are successfully resolved.
    """
    config = copy.deepcopy(config)

    def _map_value(key: str, value: Any) -> Any:
        if key == CREDENTIALS_KEY and isinstance(value, str):
            return _get_credentials(value, credentials)
        if isinstance(value, dict):
            return {k: _map_value(k, v) for k, v in value.items()}
        return value

    return {k: _map_value(k, v) for k, v in config.items()}


class _FrozenDatasets:
    """Helper class to access underlying loaded datasets"""

    def __init__(self, datasets):
        # Non-alphanumeric characters (except underscore) in dataset name
        # are replaced with `__`, for easy access to transcoded/prefixed datasets.
        datasets = {
            re.sub("[^0-9a-zA-Z_]+", "__", key): value
            for key, value in datasets.items()
        }
        self.__dict__.update(**datasets)

    # Don't allow users to add/change attributes on the fly
    def __setattr__(self, key, value):
        msg = "Operation not allowed! "
        if key in self.__dict__.keys():
            msg += "Please change datasets through configuration."
        else:
            msg += "Please use DataCatalog.add() instead."
        raise AttributeError(msg)


class DataCatalog:
    """``DataCatalog`` stores instances of ``AbstractDataSet`` implementations
    to provide ``load`` and ``save`` capabilities from anywhere in the
    program. To use a ``DataCatalog``, you need to instantiate it with
    a dictionary of data sets. Then it will act as a single point of reference
    for your calls, relaying load and save functions
    to the underlying data sets.
    """

    # pylint: disable=too-many-arguments
    def __init__(
        self,
        data_sets: Dict[str, AbstractDataSet] = None,
        feed_dict: Dict[str, Any] = None,
        transformers: Dict[str, List[AbstractTransformer]] = None,
        default_transformers: List[AbstractTransformer] = None,
        journal: Journal = None,
        layers: Dict[str, Set[str]] = None,
    ) -> None:
        """``DataCatalog`` stores instances of ``AbstractDataSet``
        implementations to provide ``load`` and ``save`` capabilities from
        anywhere in the program. To use a ``DataCatalog``, you need to
        instantiate it with a dictionary of data sets. Then it will act as a
        single point of reference for your calls, relaying load and save
        functions to the underlying data sets.

        Args:
            data_sets: A dictionary of data set names and data set instances.
            feed_dict: A feed dict with data to be added in memory.
            transformers: A dictionary of lists of transformers to be applied
                to the data sets.
            default_transformers: A list of transformers to be applied to any
                new data sets.
            journal: Instance of Journal.
            layers: A dictionary of data set layers. It maps a layer name
                to a set of data set names, according to the
                data engineering convention. For more details, see
                https://kedro.readthedocs.io/en/stable/11_faq/01_faq.html#what-is-data-engineering-convention
        Raises:
            DataSetNotFoundError: When transformers are passed for a non
                existent data set.

        Example:
        ::

            >>> from kedro.extras.datasets.pandas import CSVDataSet
            >>>
            >>> cars = CSVDataSet(filepath="cars.csv",
            >>>                   load_args=None,
            >>>                   save_args={"index": False})
            >>> io = DataCatalog(data_sets={'cars': cars})
        """
        self._data_sets = dict(data_sets or {})
        self.datasets = _FrozenDatasets(self._data_sets)
        self.layers = layers

        self._transformers = {k: list(v) for k, v in (transformers or {}).items()}
        self._default_transformers = list(default_transformers or [])
        self._check_and_normalize_transformers()
        self._journal = journal
        # import the feed dict
        if feed_dict:
            self.add_feed_dict(feed_dict)

    @property
    def _logger(self):
        return logging.getLogger(__name__)

    def _check_and_normalize_transformers(self):
        data_sets = self._data_sets.keys()
        transformers = self._transformers.keys()
        excess_transformers = transformers - data_sets
        missing_transformers = data_sets - transformers

        if excess_transformers:
            raise DataSetNotFoundError(
                "Unexpected transformers for missing data_sets {}".format(
                    ", ".join(excess_transformers)
                )
            )

        for data_set_name in missing_transformers:
            self._transformers[data_set_name] = list(self._default_transformers)

    # pylint: disable=too-many-arguments
    @classmethod
    def from_config(
        cls: Type,
        catalog: Optional[Dict[str, Dict[str, Any]]],
        credentials: Dict[str, Dict[str, Any]] = None,
        load_versions: Dict[str, str] = None,
        save_version: str = None,
        journal: Journal = None,
    ) -> "DataCatalog":
        """Create a ``DataCatalog`` instance from configuration. This is a
        factory method used to provide developers with a way to instantiate
        ``DataCatalog`` with configuration parsed from configuration files.

        Args:
            catalog: A dictionary whose keys are the data set names and
                the values are dictionaries with the constructor arguments
                for classes implementing ``AbstractDataSet``. The data set
                class to be loaded is specified with the key ``type`` and their
                fully qualified class name. All ``kedro.io`` data set can be
                specified by their class name only, i.e. their module name
                can be omitted.
            credentials: A dictionary containing credentials for different
                data sets. Use the ``credentials`` key in a ``AbstractDataSet``
                to refer to the appropriate credentials as shown in the example
                below.
            load_versions: A mapping between dataset names and versions
                to load. Has no effect on data sets without enabled versioning.
            save_version: Version string to be used for ``save`` operations
                by all data sets with enabled versioning. It must: a) be a
                case-insensitive string that conforms with operating system
                filename limitations, b) always return the latest version when
                sorted in lexicographical order.
            journal: Instance of Journal.

        Returns:
            An instantiated ``DataCatalog`` containing all specified
            data sets, created and ready to use.

        Raises:
            DataSetError: When the method fails to create any of the data
                sets from their config.

        Example:
        ::

            >>> config = {
            >>>     "cars": {
            >>>         "type": "pandas.CSVDataSet",
            >>>         "filepath": "cars.csv",
            >>>         "save_args": {
            >>>             "index": False
            >>>         }
            >>>     },
            >>>     "boats": {
            >>>         "type": "pandas.CSVDataSet",
            >>>         "filepath": "s3://aws-bucket-name/boats.csv",
            >>>         "credentials": "boats_credentials"
            >>>         "save_args": {
            >>>             "index": False
            >>>         }
            >>>     }
            >>> }
            >>>
            >>> credentials = {
            >>>     "boats_credentials": {
            >>>         "client_kwargs": {
            >>>             "aws_access_key_id": "<your key id>",
            >>>             "aws_secret_access_key": "<your secret>"
            >>>         }
            >>>      }
            >>> }
            >>>
            >>> catalog = DataCatalog.from_config(config, credentials)
            >>>
            >>> df = catalog.load("cars")
            >>> catalog.save("boats", df)
        """
        data_sets = {}
        catalog = copy.deepcopy(catalog) or {}
        credentials = copy.deepcopy(credentials) or {}
        run_id = journal.run_id if journal else None
        save_version = save_version or run_id or generate_timestamp()
        load_versions = copy.deepcopy(load_versions) or {}

        missing_keys = load_versions.keys() - catalog.keys()
        if missing_keys:
            warn(
                "`load_versions` keys [{}] are not found in the catalog.".format(
                    ", ".join(sorted(missing_keys))
                )
            )

        layers = defaultdict(set)  # type: Dict[str, Set[str]]
        for ds_name, ds_config in catalog.items():
            ds_layer = ds_config.pop("layer", None)
            if ds_layer is not None:
                layers[ds_layer].add(ds_name)

            ds_config = _resolve_credentials(ds_config, credentials)
            data_sets[ds_name] = AbstractDataSet.from_config(
                ds_name, ds_config, load_versions.get(ds_name), save_version
            )

        dataset_layers = layers or None
        return cls(data_sets=data_sets, journal=journal, layers=dataset_layers)

    def _get_dataset(
        self, data_set_name: str, version: Version = None
    ) -> AbstractDataSet:
        if data_set_name not in self._data_sets:
            error_msg = f"DataSet '{data_set_name}' not found in the catalog"

            matches = difflib.get_close_matches(data_set_name, self._data_sets.keys())
            if matches:
                suggestions = ", ".join(matches)  # type: ignore
                error_msg += f" - did you mean one of these instead: {suggestions}"

            raise DataSetNotFoundError(error_msg)

        data_set = self._data_sets[data_set_name]
        if version and isinstance(data_set, AbstractVersionedDataSet):
            # we only want to return a similar-looking dataset,
            # not modify the one stored in the current catalog
            data_set = data_set._copy(  # pylint: disable=protected-access
                _version=version
            )

        return data_set

    def _get_transformed_dataset_function(
        self, data_set_name: str, operation: str, data_set: AbstractDataSet
    ) -> Callable:
        func = getattr(data_set, operation)
        for transformer in reversed(self._transformers[data_set_name]):
            func = partial(getattr(transformer, operation), data_set_name, func)
        return func

    def load(self, name: str, version: str = None) -> Any:
        """Loads a registered data set.

        Args:
            name: A data set to be loaded.
            version: Optional argument for concrete data version to be loaded.
                Works only with versioned datasets.

        Returns:
            The loaded data as configured.

        Raises:
            DataSetNotFoundError: When a data set with the given name
                has not yet been registered.

        Example:
        ::

            >>> from kedro.io import DataCatalog
            >>> from kedro.extras.datasets.pandas import CSVDataSet
            >>>
            >>> cars = CSVDataSet(filepath="cars.csv",
            >>>                   load_args=None,
            >>>                   save_args={"index": False})
            >>> io = DataCatalog(data_sets={'cars': cars})
            >>>
            >>> df = io.load("cars")
        """
        load_version = Version(version, None) if version else None
        dataset = self._get_dataset(name, version=load_version)

        self._logger.info(
            "Loading data from `%s` (%s)...", name, type(dataset).__name__
        )

        func = self._get_transformed_dataset_function(name, "load", dataset)
        result = func()

        version = (
            dataset.resolve_load_version()
            if isinstance(dataset, AbstractVersionedDataSet)
            else None
        )

        # Log only if versioning is enabled for the data set
        if self._journal and version:
            self._journal.log_catalog(name, "load", version)
        return result

    def save(self, name: str, data: Any) -> None:
        """Save data to a registered data set.

        Args:
            name: A data set to be saved to.
            data: A data object to be saved as configured in the registered
                data set.

        Raises:
            DataSetNotFoundError: When a data set with the given name
                has not yet been registered.

        Example:
        ::

            >>> import pandas as pd
            >>>
            >>> from kedro.extras.datasets.pandas import CSVDataSet
            >>>
            >>> cars = CSVDataSet(filepath="cars.csv",
            >>>                   load_args=None,
            >>>                   save_args={"index": False})
            >>> io = DataCatalog(data_sets={'cars': cars})
            >>>
            >>> df = pd.DataFrame({'col1': [1, 2],
            >>>                    'col2': [4, 5],
            >>>                    'col3': [5, 6]})
            >>> io.save("cars", df)
        """
        dataset = self._get_dataset(name)

        self._logger.info("Saving data to `%s` (%s)...", name, type(dataset).__name__)

        func = self._get_transformed_dataset_function(name, "save", dataset)
        func(data)

        version = (
            dataset.resolve_save_version()
            if isinstance(dataset, AbstractVersionedDataSet)
            else None
        )

        # Log only if versioning is enabled for the data set
        if self._journal and version:
            self._journal.log_catalog(name, "save", version)

    def exists(self, name: str) -> bool:
        """Checks whether registered data set exists by calling its `exists()`
        method. Raises a warning and returns False if `exists()` is not
        implemented.

        Args:
            name: A data set to be checked.

        Returns:
            Whether the data set output exists.

        Raises:
            DataSetNotFoundError: When a data set with the given name
                has not yet been registered.
        """
        dataset = self._get_dataset(name)
        return dataset.exists()

    def release(self, name: str):
        """Release any cached data associated with a data set

        Args:
            name: A data set to be checked.

        Raises:
            DataSetNotFoundError: When a data set with the given name
                has not yet been registered.
        """
        dataset = self._get_dataset(name)
        dataset.release()

    def add(
        self, data_set_name: str, data_set: AbstractDataSet, replace: bool = False
    ) -> None:
        """Adds a new ``AbstractDataSet`` object to the ``DataCatalog``.

        Args:
            data_set_name: A unique data set name which has not been
                registered yet.
            data_set: A data set object to be associated with the given data
                set name.
            replace: Specifies whether to replace an existing ``DataSet``
                with the same name is allowed.

        Raises:
            DataSetAlreadyExistsError: When a data set with the same name
                has already been registered.

        Example:
        ::

            >>> from kedro.extras.datasets.pandas import CSVDataSet
            >>>
            >>> io = DataCatalog(data_sets={
            >>>                   'cars': CSVDataSet(filepath="cars.csv")
            >>>                  })
            >>>
            >>> io.add("boats", CSVDataSet(filepath="boats.csv"))
        """
        if data_set_name in self._data_sets:
            if replace:
                self._logger.warning("Replacing DataSet '%s'", data_set_name)
            else:
                raise DataSetAlreadyExistsError(
                    "DataSet '{}' has already been registered".format(data_set_name)
                )
        self._data_sets[data_set_name] = data_set
        self._transformers[data_set_name] = list(self._default_transformers)
        self.datasets = _FrozenDatasets(self._data_sets)

    def add_all(
        self, data_sets: Dict[str, AbstractDataSet], replace: bool = False
    ) -> None:
        """Adds a group of new data sets to the ``DataCatalog``.

        Args:
            data_sets: A dictionary of ``DataSet`` names and data set
                instances.
            replace: Specifies whether to replace an existing ``DataSet``
                with the same name is allowed.

        Raises:
            DataSetAlreadyExistsError: When a data set with the same name
                has already been registered.

        Example:
        ::

            >>> from kedro.extras.datasets.pandas import CSVDataSet, ParquetDataSet
            >>>
            >>> io = DataCatalog(data_sets={
            >>>                   "cars": CSVDataSet(filepath="cars.csv")
            >>>                  })
            >>> additional = {
            >>>     "planes": ParquetDataSet("planes.parq"),
            >>>     "boats": CSVDataSet(filepath="boats.csv")
            >>> }
            >>>
            >>> io.add_all(additional)
            >>>
            >>> assert io.list() == ["cars", "planes", "boats"]
        """
        for name, data_set in data_sets.items():
            self.add(name, data_set, replace)

    def add_feed_dict(self, feed_dict: Dict[str, Any], replace: bool = False) -> None:
        """Adds instances of ``MemoryDataSet``, containing the data provided
        through feed_dict.

        Args:
            feed_dict: A feed dict with data to be added in memory.
            replace: Specifies whether to replace an existing ``DataSet``
                with the same name is allowed.

        Example:
        ::

            >>> import pandas as pd
            >>>
            >>> df = pd.DataFrame({'col1': [1, 2],
            >>>                    'col2': [4, 5],
            >>>                    'col3': [5, 6]})
            >>>
            >>> io = DataCatalog()
            >>> io.add_feed_dict({
            >>>     'data': df
            >>> }, replace=True)
            >>>
            >>> assert io.load("data").equals(df)
        """
        for data_set_name in feed_dict:
            if isinstance(feed_dict[data_set_name], AbstractDataSet):
                data_set = feed_dict[data_set_name]
            else:
                data_set = MemoryDataSet(data=feed_dict[data_set_name])

            self.add(data_set_name, data_set, replace)

    def add_transformer(
        self,
        transformer: AbstractTransformer,
        data_set_names: Union[str, Iterable[str]] = None,
    ):
        """Add a ``DataSet`` Transformer to the``DataCatalog``.
        Transformers can modify the way Data Sets are loaded and saved.

        Args:
            transformer: The transformer instance to add.
            data_set_names: The Data Sets to add the transformer to.
                Or None to add the transformer to all Data Sets.
        Raises:
            DataSetNotFoundError: When a transformer is being added to a non
                existent data set.
            TypeError: When transformer isn't an instance of ``AbstractTransformer``
        """
        if not isinstance(transformer, AbstractTransformer):
            raise TypeError(
                "Object of type {} is not an instance of AbstractTransformer".format(
                    type(transformer)
                )
            )
        if data_set_names is None:
            self._default_transformers.append(transformer)
            data_set_names = self._transformers.keys()
        elif isinstance(data_set_names, str):
            data_set_names = [data_set_names]
        for data_set_name in data_set_names:
            if data_set_name not in self._data_sets:
                raise DataSetNotFoundError(
                    "No data set called {}".format(data_set_name)
                )
            self._transformers[data_set_name].append(transformer)

    def list(self, regex_search: Optional[str] = None) -> List[str]:
        """
        List of all ``DataSet`` names registered in the catalog.
        This can be filtered by providing an optional regular expression
        which will only return matching keys.

        Args:
            regex_search: An optional regular expression which can be provided
                to limit the data sets returned by a particular pattern.
        Returns:
            A list of ``DataSet`` names available which match the
            `regex_search` criteria (if provided). All data set names are returned
            by default.

        Raises:
            SyntaxError: When an invalid regex filter is provided.

        Example:
        ::

            >>> io = DataCatalog()
            >>> # get data sets where the substring 'raw' is present
            >>> raw_data = io.list(regex_search='raw')
            >>> # get data sets which start with 'prm' or 'feat'
            >>> feat_eng_data = io.list(regex_search='^(prm|feat)')
            >>> # get data sets which end with 'time_series'
            >>> models = io.list(regex_search='.+time_series$')
        """

        if regex_search is None:
            return list(self._data_sets.keys())

        if not regex_search.strip():
            logging.warning("The empty string will not match any data sets")
            return []

        try:
            pattern = re.compile(regex_search, flags=re.IGNORECASE)
<<<<<<< HEAD
        except re.error as exc:
            raise SyntaxError(
                f"Invalid regular expression provided: `{regex_search}`"
            ) from exc
=======
        except re.error as ex:
            raise SyntaxError(
                f"Invalid regular expression provided: `{regex_search}`"
            ) from ex
>>>>>>> 02235559
        return [dset_name for dset_name in self._data_sets if pattern.search(dset_name)]

    def shallow_copy(self) -> "DataCatalog":
        """Returns a shallow copy of the current object.

        Returns:
            Copy of the current object.
        """
        return DataCatalog(
            data_sets=self._data_sets,
            transformers=self._transformers,
            default_transformers=self._default_transformers,
            journal=self._journal,
        )

    def __eq__(self, other):
        return (
            self._data_sets,
            self._transformers,
            self._default_transformers,
            self._journal,
        ) == (
            other._data_sets,
            other._transformers,
            other._default_transformers,
            other._journal,
        )

    def confirm(self, name: str) -> None:
        """Confirm a dataset by its name.

        Args:
            name: Name of the dataset.
        Raises:
            DataSetError: When the dataset does not have `confirm` method.

        """
        self._logger.info("Confirming DataSet '%s'", name)
        data_set = self._get_dataset(name)

        if hasattr(data_set, "confirm"):
            data_set.confirm()  # type: ignore
        else:
            raise DataSetError(
                "DataSet '{}' does not have 'confirm' method".format(name)
            )<|MERGE_RESOLUTION|>--- conflicted
+++ resolved
@@ -76,7 +76,6 @@
     """
     try:
         return credentials[credentials_name]
-<<<<<<< HEAD
     except KeyError as exc:
         raise KeyError(
             f"Unable to find credentials '{credentials_name}': check your data "
@@ -84,15 +83,6 @@
             "https://kedro.readthedocs.io/en/stable/kedro.io.DataCatalog.html "
             "for an example."
         ) from exc
-=======
-    except KeyError as ex:
-        raise KeyError(
-            f"Unable to find credentials '{credentials_name}': check your data "
-            f"catalog and credentials configuration. See "
-            f"https://kedro.readthedocs.io/en/stable/kedro.io.DataCatalog.html "
-            f"for an example."
-        ) from ex
->>>>>>> 02235559
 
 
 def _resolve_credentials(
@@ -670,17 +660,11 @@
 
         try:
             pattern = re.compile(regex_search, flags=re.IGNORECASE)
-<<<<<<< HEAD
+
         except re.error as exc:
             raise SyntaxError(
                 f"Invalid regular expression provided: `{regex_search}`"
             ) from exc
-=======
-        except re.error as ex:
-            raise SyntaxError(
-                f"Invalid regular expression provided: `{regex_search}`"
-            ) from ex
->>>>>>> 02235559
         return [dset_name for dset_name in self._data_sets if pattern.search(dset_name)]
 
     def shallow_copy(self) -> "DataCatalog":
