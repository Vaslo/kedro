"""``DataCatalog`` stores instances of ``AbstractDataset`` implementations to
provide ``load`` and ``save`` capabilities from anywhere in the program. To
use a ``DataCatalog``, you need to instantiate it with a dictionary of data
sets. Then it will act as a single point of reference for your calls,
relaying load and save functions to the underlying data sets.
"""

from __future__ import annotations

import difflib
import logging
import pprint
import re
from typing import Any

from kedro.io.catalog_config_resolver import (
    CREDENTIALS_KEY,  # noqa: F401
    CatalogConfigResolver,
    Patterns,
)
from kedro.io.core import (
    AbstractDataset,
    AbstractVersionedDataset,
    DatasetAlreadyExistsError,
    DatasetError,
    DatasetNotFoundError,
    Version,
    generate_timestamp,
)
from kedro.io.memory_dataset import MemoryDataset
from kedro.utils import _format_rich, _has_rich_handler

CATALOG_KEY = "catalog"  # Kept to avoid the breaking change
WORDS_REGEX_PATTERN = re.compile(r"\W+")


def _sub_nonword_chars(dataset_name: str) -> str:
    """Replace non-word characters in data set names since Kedro 0.16.2.

    Args:
        dataset_name: The data set name registered in the data catalog.

    Returns:
        The name used in `DataCatalog.datasets`.
    """
    return re.sub(WORDS_REGEX_PATTERN, "__", dataset_name)


class _FrozenDatasets:
    """Helper class to access underlying loaded datasets."""

    def __init__(
        self,
        *datasets_collections: _FrozenDatasets | dict[str, AbstractDataset] | None,
    ):
        """Return a _FrozenDatasets instance from some datasets collections.
        Each collection could either be another _FrozenDatasets or a dictionary.
        """
        self._original_names: dict[str, str] = {}
        for collection in datasets_collections:
            if collection is None:
                continue
            if isinstance(collection, _FrozenDatasets):
                self.__dict__.update(collection.__dict__)
                self._original_names.update(collection._original_names)
            else:
                # Non-word characters in dataset names are replaced with `__`
                # for easy access to transcoded/prefixed datasets.
                for dataset_name, dataset in collection.items():
                    self.__dict__[_sub_nonword_chars(dataset_name)] = dataset
                    self._original_names[dataset_name] = ""

    # Don't allow users to add/change attributes on the fly
    def __setattr__(self, key: str, value: Any) -> None:
        if key == "_original_names":
            super().__setattr__(key, value)
            return
        msg = "Operation not allowed! "
        if key in self.__dict__:
            msg += "Please change datasets through configuration."
        else:
            msg += "Please use DataCatalog.add() instead."
        raise AttributeError(msg)

    def _ipython_key_completions_(self) -> list[str]:
        return list(self._original_names.keys())

    def __getitem__(self, key: str) -> Any:
        return self.__dict__[_sub_nonword_chars(key)]

    def __repr__(self) -> str:
        datasets_repr = {}
        for ds_name in self._original_names.keys():
            datasets_repr[ds_name] = self.__dict__[
                _sub_nonword_chars(ds_name)
            ].__repr__()

        return pprint.pformat(datasets_repr, sort_dicts=False)


class DataCatalog:
    """``DataCatalog`` stores instances of ``AbstractDataset`` implementations
    to provide ``load`` and ``save`` capabilities from anywhere in the
    program. To use a ``DataCatalog``, you need to instantiate it with
    a dictionary of data sets. Then it will act as a single point of reference
    for your calls, relaying load and save functions
    to the underlying data sets.
    """

    def __init__(  # noqa: PLR0913
        self,
        datasets: dict[str, AbstractDataset] | None = None,
        feed_dict: dict[str, Any] | None = None,
        dataset_patterns: Patterns | None = None,  # Kept for interface compatibility
        load_versions: dict[str, str] | None = None,
        save_version: str | None = None,
        default_pattern: Patterns | None = None,  # Kept for interface compatibility
        config_resolver: CatalogConfigResolver | None = None,
    ) -> None:
        """``DataCatalog`` stores instances of ``AbstractDataset``
        implementations to provide ``load`` and ``save`` capabilities from
        anywhere in the program. To use a ``DataCatalog``, you need to
        instantiate it with a dictionary of data sets. Then it will act as a
        single point of reference for your calls, relaying load and save
        functions to the underlying data sets.

        Args:
            datasets: A dictionary of data set names and data set instances.
            feed_dict: A feed dict with data to be added in memory.
            dataset_patterns: A dictionary of data set factory patterns
                and corresponding data set configuration. When fetched from catalog configuration
                these patterns will be sorted by:
                1. Decreasing specificity (number of characters outside the curly brackets)
                2. Decreasing number of placeholders (number of curly bracket pairs)
                3. Alphabetically
                A pattern of specificity 0 is a catch-all pattern and will overwrite the default
                pattern provided through the runners if it comes before "default" in the alphabet.
                Such an overwriting pattern will emit a warning. The `"{default}"` name will
                not emit a warning.
            load_versions: A mapping between data set names and versions
                to load. Has no effect on data sets without enabled versioning.
            save_version: Version string to be used for ``save`` operations
                by all data sets with enabled versioning. It must: a) be a
                case-insensitive string that conforms with operating system
                filename limitations, b) always return the latest version when
                sorted in lexicographical order.
            default_pattern: A dictionary of the default catch-all pattern that overrides the default
                pattern provided through the runners.
            config_resolver: An instance of CatalogConfigResolver to resolve dataset patterns and configurations.


        Example:
        ::

            >>> from kedro_datasets.pandas import CSVDataset
            >>>
            >>> cars = CSVDataset(filepath="cars.csv",
            >>>                   load_args=None,
            >>>                   save_args={"index": False})
            >>> catalog = DataCatalog(datasets={'cars': cars})
        """
        self._config_resolver = config_resolver or CatalogConfigResolver()
<<<<<<< HEAD
=======

        # Kept to avoid breaking changes
        if not config_resolver:
            self._config_resolver._dataset_patterns = dataset_patterns or {}
            self._config_resolver._default_pattern = default_pattern or {}

>>>>>>> 7e02653d
        self._datasets: dict[str, AbstractDataset] = {}
        self.datasets: _FrozenDatasets | None = None

        self.add_all(datasets or {})

        self._load_versions = load_versions or {}
        self._save_version = save_version

        self._use_rich_markup = _has_rich_handler()

        if feed_dict:
            self.add_feed_dict(feed_dict)

    def __repr__(self) -> str:
        return self.datasets.__repr__()

    def __contains__(self, dataset_name: str) -> bool:
        """Check if an item is in the catalog as a materialised dataset or pattern"""
        return (
            dataset_name in self._datasets
            or self._config_resolver.match_pattern(dataset_name) is not None
        )

    def __eq__(self, other) -> bool:  # type: ignore[no-untyped-def]
        return (self._datasets, self._config_resolver.list_patterns()) == (
            other._datasets,
            other.config_resolver.list_patterns(),
        )

    @property
    def config_resolver(self) -> CatalogConfigResolver:
        return self._config_resolver

    @property
    def _logger(self) -> logging.Logger:
        return logging.getLogger(__name__)

    @classmethod
    def from_config(
        cls,
        catalog: dict[str, dict[str, Any]] | None,
        credentials: dict[str, dict[str, Any]] | None = None,
        load_versions: dict[str, str] | None = None,
        save_version: str | None = None,
    ) -> DataCatalog:
        """Create a ``DataCatalog`` instance from configuration. This is a
        factory method used to provide developers with a way to instantiate
        ``DataCatalog`` with configuration parsed from configuration files.

        Args:
            catalog: A dictionary whose keys are the data set names and
                the values are dictionaries with the constructor arguments
                for classes implementing ``AbstractDataset``. The data set
                class to be loaded is specified with the key ``type`` and their
                fully qualified class name. All ``kedro.io`` data set can be
                specified by their class name only, i.e. their module name
                can be omitted.
            credentials: A dictionary containing credentials for different
                data sets. Use the ``credentials`` key in a ``AbstractDataset``
                to refer to the appropriate credentials as shown in the example
                below.
            load_versions: A mapping between dataset names and versions
                to load. Has no effect on data sets without enabled versioning.
            save_version: Version string to be used for ``save`` operations
                by all data sets with enabled versioning. It must: a) be a
                case-insensitive string that conforms with operating system
                filename limitations, b) always return the latest version when
                sorted in lexicographical order.

        Returns:
            An instantiated ``DataCatalog`` containing all specified
            data sets, created and ready to use.

        Raises:
            DatasetError: When the method fails to create any of the data
                sets from their config.
            DatasetNotFoundError: When `load_versions` refers to a dataset that doesn't
                exist in the catalog.

        Example:
        ::

            >>> config = {
            >>>     "cars": {
            >>>         "type": "pandas.CSVDataset",
            >>>         "filepath": "cars.csv",
            >>>         "save_args": {
            >>>             "index": False
            >>>         }
            >>>     },
            >>>     "boats": {
            >>>         "type": "pandas.CSVDataset",
            >>>         "filepath": "s3://aws-bucket-name/boats.csv",
            >>>         "credentials": "boats_credentials",
            >>>         "save_args": {
            >>>             "index": False
            >>>         }
            >>>     }
            >>> }
            >>>
            >>> credentials = {
            >>>     "boats_credentials": {
            >>>         "client_kwargs": {
            >>>             "aws_access_key_id": "<your key id>",
            >>>             "aws_secret_access_key": "<your secret>"
            >>>         }
            >>>      }
            >>> }
            >>>
            >>> catalog = DataCatalog.from_config(config, credentials)
            >>>
            >>> df = catalog.load("cars")
            >>> catalog.save("boats", df)
        """
        catalog = catalog or {}
        datasets = {}
        config_resolver = CatalogConfigResolver(catalog, credentials)
        save_version = save_version or generate_timestamp()
        load_versions = load_versions or {}

        for ds_name in catalog:
            if not config_resolver.is_pattern(ds_name):
                datasets[ds_name] = AbstractDataset.from_config(
                    ds_name,
                    config_resolver.config.get(ds_name, {}),
                    load_versions.get(ds_name),
                    save_version,
                )

        missing_keys = [
            ds_name
            for ds_name in load_versions
            if not (
                ds_name in config_resolver.config
                or config_resolver.match_pattern(ds_name)
            )
        ]
        if missing_keys:
            raise DatasetNotFoundError(
                f"'load_versions' keys [{', '.join(sorted(missing_keys))}] "
                f"are not found in the catalog."
            )

        return cls(
            datasets=datasets,
            dataset_patterns=config_resolver._dataset_patterns,
            load_versions=load_versions,
            save_version=save_version,
            default_pattern=config_resolver._default_pattern,
            config_resolver=config_resolver,
        )

    def _get_dataset(
        self,
        dataset_name: str,
        version: Version | None = None,
        suggest: bool = True,
    ) -> AbstractDataset:
        ds_config = self._config_resolver.resolve_dataset_pattern(dataset_name)

<<<<<<< HEAD
        if dataset_name not in self._datasets and ds_config is not None:
            ds = AbstractDataset.from_config(
                dataset_name,
                ds_config,  # type: ignore[arg-type]
=======
        if dataset_name not in self._datasets and ds_config:
            ds = AbstractDataset.from_config(
                dataset_name,
                ds_config,
>>>>>>> 7e02653d
                self._load_versions.get(dataset_name),
                self._save_version,
            )
            self.add(dataset_name, ds)
        if dataset_name not in self._datasets:
            error_msg = f"Dataset '{dataset_name}' not found in the catalog"

            # Flag to turn on/off fuzzy-matching which can be time consuming and
            # slow down plugins like `kedro-viz`
            if suggest:
                matches = difflib.get_close_matches(dataset_name, self._datasets.keys())
                if matches:
                    suggestions = ", ".join(matches)
                    error_msg += f" - did you mean one of these instead: {suggestions}"
            raise DatasetNotFoundError(error_msg)

        dataset = self._datasets[dataset_name]

        if version and isinstance(dataset, AbstractVersionedDataset):
            # we only want to return a similar-looking dataset,
            # not modify the one stored in the current catalog
            dataset = dataset._copy(_version=version)

        return dataset

    def load(self, name: str, version: str | None = None) -> Any:
        """Loads a registered data set.

        Args:
            name: A data set to be loaded.
            version: Optional argument for concrete data version to be loaded.
                Works only with versioned datasets.

        Returns:
            The loaded data as configured.

        Raises:
            DatasetNotFoundError: When a data set with the given name
                has not yet been registered.

        Example:
        ::

            >>> from kedro.io import DataCatalog
            >>> from kedro_datasets.pandas import CSVDataset
            >>>
            >>> cars = CSVDataset(filepath="cars.csv",
            >>>                   load_args=None,
            >>>                   save_args={"index": False})
            >>> catalog = DataCatalog(datasets={'cars': cars})
            >>>
            >>> df = catalog.load("cars")
        """
        load_version = Version(version, None) if version else None
        dataset = self._get_dataset(name, version=load_version)

        self._logger.info(
            "Loading data from %s (%s)...",
            _format_rich(name, "dark_orange") if self._use_rich_markup else name,
            type(dataset).__name__,
            extra={"markup": True},
        )

        result = dataset.load()

        return result

    def save(self, name: str, data: Any) -> None:
        """Save data to a registered data set.

        Args:
            name: A data set to be saved to.
            data: A data object to be saved as configured in the registered
                data set.

        Raises:
            DatasetNotFoundError: When a data set with the given name
                has not yet been registered.

        Example:
        ::

            >>> import pandas as pd
            >>>
            >>> from kedro_datasets.pandas import CSVDataset
            >>>
            >>> cars = CSVDataset(filepath="cars.csv",
            >>>                   load_args=None,
            >>>                   save_args={"index": False})
            >>> catalog = DataCatalog(datasets={'cars': cars})
            >>>
            >>> df = pd.DataFrame({'col1': [1, 2],
            >>>                    'col2': [4, 5],
            >>>                    'col3': [5, 6]})
            >>> catalog.save("cars", df)
        """
        dataset = self._get_dataset(name)

        self._logger.info(
            "Saving data to %s (%s)...",
            _format_rich(name, "dark_orange") if self._use_rich_markup else name,
            type(dataset).__name__,
            extra={"markup": True},
        )

        dataset.save(data)

    def exists(self, name: str) -> bool:
        """Checks whether registered data set exists by calling its `exists()`
        method. Raises a warning and returns False if `exists()` is not
        implemented.

        Args:
            name: A data set to be checked.

        Returns:
            Whether the data set output exists.

        """
        try:
            dataset = self._get_dataset(name)
        except DatasetNotFoundError:
            return False
        return dataset.exists()

    def release(self, name: str) -> None:
        """Release any cached data associated with a data set

        Args:
            name: A data set to be checked.

        Raises:
            DatasetNotFoundError: When a data set with the given name
                has not yet been registered.
        """
        dataset = self._get_dataset(name)
        dataset.release()

    def add(
        self,
        dataset_name: str,
        dataset: AbstractDataset,
        replace: bool = False,
    ) -> None:
        """Adds a new ``AbstractDataset`` object to the ``DataCatalog``.

        Args:
            dataset_name: A unique data set name which has not been
                registered yet.
            dataset: A data set object to be associated with the given data
                set name.
            replace: Specifies whether to replace an existing dataset
                with the same name is allowed.

        Raises:
            DatasetAlreadyExistsError: When a data set with the same name
                has already been registered.

        Example:
        ::

            >>> from kedro_datasets.pandas import CSVDataset
            >>>
            >>> catalog = DataCatalog(datasets={
            >>>                   'cars': CSVDataset(filepath="cars.csv")
            >>>                  })
            >>>
            >>> catalog.add("boats", CSVDataset(filepath="boats.csv"))
        """
        if dataset_name in self._datasets:
            if replace:
                self._logger.warning("Replacing dataset '%s'", dataset_name)
            else:
                raise DatasetAlreadyExistsError(
                    f"Dataset '{dataset_name}' has already been registered"
                )
        self._datasets[dataset_name] = dataset
        self.datasets = _FrozenDatasets(self.datasets, {dataset_name: dataset})

    def add_all(
        self,
        datasets: dict[str, AbstractDataset],
        replace: bool = False,
    ) -> None:
        """Adds a group of new data sets to the ``DataCatalog``.

        Args:
            datasets: A dictionary of dataset names and dataset
                instances.
            replace: Specifies whether to replace an existing dataset
                with the same name is allowed.

        Raises:
            DatasetAlreadyExistsError: When a data set with the same name
                has already been registered.

        Example:
        ::

            >>> from kedro_datasets.pandas import CSVDataset, ParquetDataset
            >>>
            >>> catalog = DataCatalog(datasets={
            >>>                   "cars": CSVDataset(filepath="cars.csv")
            >>>                  })
            >>> additional = {
            >>>     "planes": ParquetDataset("planes.parq"),
            >>>     "boats": CSVDataset(filepath="boats.csv")
            >>> }
            >>>
            >>> catalog.add_all(additional)
            >>>
            >>> assert catalog.list() == ["cars", "planes", "boats"]
        """
        for ds_name, ds in datasets.items():
            self.add(ds_name, ds, replace)

    def add_feed_dict(self, feed_dict: dict[str, Any], replace: bool = False) -> None:
        """Add datasets to the ``DataCatalog`` using the data provided through the `feed_dict`.

        `feed_dict` is a dictionary where the keys represent dataset names and the values can either be raw data or
        Kedro datasets - instances of classes that inherit from ``AbstractDataset``. If raw data is provided,
        it will be automatically wrapped in a ``MemoryDataset`` before being added to the ``DataCatalog``.

        Args:
            feed_dict: A dictionary with data to be added to the ``DataCatalog``. Keys are dataset names and
                values can be raw data or instances of classes that inherit from ``AbstractDataset``.
            replace: Specifies whether to replace an existing dataset with the same name in the ``DataCatalog``.

        Example:
        ::

            >>> from kedro_datasets.pandas import CSVDataset
            >>> import pandas as pd
            >>>
            >>> df = pd.DataFrame({"col1": [1, 2],
            >>>                    "col2": [4, 5],
            >>>                    "col3": [5, 6]})
            >>>
            >>> catalog = DataCatalog()
            >>> catalog.add_feed_dict({
            >>>     "data_df": df
            >>> }, replace=True)
            >>>
            >>> assert catalog.load("data_df").equals(df)
            >>>
            >>> csv_dataset = CSVDataset(filepath="test.csv")
            >>> csv_dataset.save(df)
            >>> catalog.add_feed_dict({"data_csv_dataset": csv_dataset})
            >>>
            >>> assert catalog.load("data_csv_dataset").equals(df)
        """
        for ds_name, ds_data in feed_dict.items():
            dataset = (
                ds_data
                if isinstance(ds_data, AbstractDataset)
                else MemoryDataset(data=ds_data)  # type: ignore[abstract]
            )
            self.add(ds_name, dataset, replace)

    def list(self, regex_search: str | None = None) -> list[str]:
        """
        List of all dataset names registered in the catalog.
        This can be filtered by providing an optional regular expression
        which will only return matching keys.

        Args:
            regex_search: An optional regular expression which can be provided
                to limit the data sets returned by a particular pattern.
        Returns:
            A list of dataset names available which match the
            `regex_search` criteria (if provided). All data set names are returned
            by default.

        Raises:
            SyntaxError: When an invalid regex filter is provided.

        Example:
        ::

            >>> catalog = DataCatalog()
            >>> # get data sets where the substring 'raw' is present
            >>> raw_data = catalog.list(regex_search='raw')
            >>> # get data sets which start with 'prm' or 'feat'
            >>> feat_eng_data = catalog.list(regex_search='^(prm|feat)')
            >>> # get data sets which end with 'time_series'
            >>> models = catalog.list(regex_search='.+time_series$')
        """

        if regex_search is None:
            return list(self._datasets.keys())

        if not regex_search.strip():
            self._logger.warning("The empty string will not match any data sets")
            return []

        try:
            pattern = re.compile(regex_search, flags=re.IGNORECASE)

        except re.error as exc:
            raise SyntaxError(
                f"Invalid regular expression provided: '{regex_search}'"
            ) from exc
        return [ds_name for ds_name in self._datasets if pattern.search(ds_name)]

    def shallow_copy(
        self, extra_dataset_patterns: Patterns | None = None
    ) -> DataCatalog:
        """Returns a shallow copy of the current object.

        Returns:
            Copy of the current object.
        """
        if extra_dataset_patterns:
            self._config_resolver.add_runtime_patterns(extra_dataset_patterns)
        return self.__class__(
            datasets=self._datasets,
            dataset_patterns=self._config_resolver._dataset_patterns,
            default_pattern=self._config_resolver._default_pattern,
            load_versions=self._load_versions,
            save_version=self._save_version,
            config_resolver=self._config_resolver,
        )

    def confirm(self, name: str) -> None:
        """Confirm a dataset by its name.

        Args:
            name: Name of the dataset.
        Raises:
            DatasetError: When the dataset does not have `confirm` method.

        """
        self._logger.info("Confirming dataset '%s'", name)
        dataset = self._get_dataset(name)

        if hasattr(dataset, "confirm"):
            dataset.confirm()
        else:
            raise DatasetError(f"Dataset '{name}' does not have 'confirm' method")<|MERGE_RESOLUTION|>--- conflicted
+++ resolved
@@ -160,15 +160,12 @@
             >>> catalog = DataCatalog(datasets={'cars': cars})
         """
         self._config_resolver = config_resolver or CatalogConfigResolver()
-<<<<<<< HEAD
-=======
 
         # Kept to avoid breaking changes
         if not config_resolver:
             self._config_resolver._dataset_patterns = dataset_patterns or {}
             self._config_resolver._default_pattern = default_pattern or {}
 
->>>>>>> 7e02653d
         self._datasets: dict[str, AbstractDataset] = {}
         self.datasets: _FrozenDatasets | None = None
 
@@ -329,17 +326,10 @@
     ) -> AbstractDataset:
         ds_config = self._config_resolver.resolve_dataset_pattern(dataset_name)
 
-<<<<<<< HEAD
-        if dataset_name not in self._datasets and ds_config is not None:
-            ds = AbstractDataset.from_config(
-                dataset_name,
-                ds_config,  # type: ignore[arg-type]
-=======
         if dataset_name not in self._datasets and ds_config:
             ds = AbstractDataset.from_config(
                 dataset_name,
                 ds_config,
->>>>>>> 7e02653d
                 self._load_versions.get(dataset_name),
                 self._save_version,
             )
