"""This module provides a set of classes which underpin the data loading and
saving functionality provided by ``kedro.io``.
"""
from __future__ import annotations

import abc
import copy
import logging
import re
import warnings
from collections import namedtuple
from datetime import datetime, timezone
from functools import partial
from glob import iglob
from operator import attrgetter
from pathlib import Path, PurePath, PurePosixPath
from typing import Any, Callable, Generic, TypeVar
from urllib.parse import urlsplit

from cachetools import Cache, cachedmethod
from cachetools.keys import hashkey

from kedro import KedroDeprecationWarning
from kedro.utils import load_obj

VERSION_FORMAT = "%Y-%m-%dT%H.%M.%S.%fZ"
VERSIONED_FLAG_KEY = "versioned"
VERSION_KEY = "version"
HTTP_PROTOCOLS = ("http", "https")
PROTOCOL_DELIMITER = "://"
CLOUD_PROTOCOLS = ("s3", "s3n", "s3a", "gcs", "gs", "adl", "abfs", "abfss", "gdrive")


class DatasetError(Exception):
    """``DatasetError`` raised by ``AbstractDataset`` implementations
    in case of failure of input/output methods.

    ``AbstractDataset`` implementations should provide instructive
    information in case of failure.
    """

    pass


class DatasetNotFoundError(DatasetError):
    """``DatasetNotFoundError`` raised by ``DataCatalog`` class in case of
    trying to use a non-existing data set.
    """

    pass


class DatasetAlreadyExistsError(DatasetError):
    """``DatasetAlreadyExistsError`` raised by ``DataCatalog`` class in case
    of trying to add a data set which already exists in the ``DataCatalog``.
    """

    pass


class VersionNotFoundError(DatasetError):
    """``VersionNotFoundError`` raised by ``AbstractVersionedDataset`` implementations
    in case of no load versions available for the data set.
    """

    pass


_DI = TypeVar("_DI")
_DO = TypeVar("_DO")


class AbstractDataset(abc.ABC, Generic[_DI, _DO]):
    """``AbstractDataset`` is the base class for all data set implementations.
    All data set implementations should extend this abstract class
    and implement the methods marked as abstract.
    If a specific dataset implementation cannot be used in conjunction with
    the ``ParallelRunner``, such user-defined dataset should have the
    attribute `_SINGLE_PROCESS = True`.
    Example:
    ::

        >>> from pathlib import Path, PurePosixPath
        >>> import pandas as pd
        >>> from kedro.io import AbstractDataset
        >>>
        >>>
        >>> class MyOwnDataset(AbstractDataset[pd.DataFrame, pd.DataFrame]):
        >>>     def __init__(self, filepath, param1, param2=True):
        >>>         self._filepath = PurePosixPath(filepath)
        >>>         self._param1 = param1
        >>>         self._param2 = param2
        >>>
        >>>     def _load(self) -> pd.DataFrame:
        >>>         return pd.read_csv(self._filepath)
        >>>
        >>>     def _save(self, df: pd.DataFrame) -> None:
        >>>         df.to_csv(str(self._filepath))
        >>>
        >>>     def _exists(self) -> bool:
        >>>         return Path(self._filepath.as_posix()).exists()
        >>>
        >>>     def _describe(self):
        >>>         return dict(param1=self._param1, param2=self._param2)

    Example catalog.yml specification:
    ::

        my_dataset:
            type: <path-to-my-own-dataset>.MyOwnDataset
            filepath: data/01_raw/my_data.csv
            param1: <param1-value> # param1 is a required argument
            # param2 will be True by default
    """

    @classmethod
    def from_config(
        cls: type,
        name: str,
        config: dict[str, Any],
        load_version: str = None,
        save_version: str = None,
    ) -> AbstractDataset:
        """Create a data set instance using the configuration provided.

        Args:
            name: Data set name.
            config: Data set config dictionary.
            load_version: Version string to be used for ``load`` operation if
                the data set is versioned. Has no effect on the data set
                if versioning was not enabled.
            save_version: Version string to be used for ``save`` operation if
                the data set is versioned. Has no effect on the data set
                if versioning was not enabled.

        Returns:
            An instance of an ``AbstractDataset`` subclass.

        Raises:
            DatasetError: When the function fails to create the data set
                from its config.

        """
        try:
            class_obj, config = parse_dataset_definition(
                config, load_version, save_version
            )
        except Exception as exc:
            raise DatasetError(
                f"An exception occurred when parsing config "
                f"for dataset '{name}':\n{str(exc)}"
            ) from exc

        try:
            dataset = class_obj(**config)  # type: ignore
        except TypeError as err:
            raise DatasetError(
                f"\n{err}.\nDataset '{name}' must only contain arguments valid for the "
                f"constructor of '{class_obj.__module__}.{class_obj.__qualname__}'."
            ) from err
        except Exception as err:
            raise DatasetError(
                f"\n{err}.\nFailed to instantiate dataset '{name}' "
                f"of type '{class_obj.__module__}.{class_obj.__qualname__}'."
            ) from err
        return dataset

    @property
    def _logger(self) -> logging.Logger:
        return logging.getLogger(__name__)

    def load(self) -> _DO:
        """Loads data by delegation to the provided load method.

        Returns:
            Data returned by the provided load method.

        Raises:
            DatasetError: When underlying load method raises error.

        """

        self._logger.debug("Loading %s", str(self))

        try:
            return self._load()
        except DatasetError:
            raise
        except Exception as exc:
            # This exception handling is by design as the composed data sets
            # can throw any type of exception.
            message = (
                f"Failed while loading data from data set {str(self)}.\n{str(exc)}"
            )
            raise DatasetError(message) from exc

    def save(self, data: _DI) -> None:
        """Saves data by delegation to the provided save method.

        Args:
            data: the value to be saved by provided save method.

        Raises:
            DatasetError: when underlying save method raises error.
            FileNotFoundError: when save method got file instead of dir, on Windows.
            NotADirectoryError: when save method got file instead of dir, on Unix.
        """

        if data is None:
            raise DatasetError("Saving 'None' to a 'Dataset' is not allowed")

        try:
            self._logger.debug("Saving %s", str(self))
            self._save(data)
        except DatasetError:
            raise
        except (FileNotFoundError, NotADirectoryError):
            raise
        except Exception as exc:
            message = f"Failed while saving data to data set {str(self)}.\n{str(exc)}"
            raise DatasetError(message) from exc

    def __str__(self):
        def _to_str(obj, is_root=False):
            """Returns a string representation where
            1. The root level (i.e. the Dataset.__init__ arguments) are
            formatted like Dataset(key=value).
            2. Dictionaries have the keys alphabetically sorted recursively.
            3. None values are not shown.
            """

            fmt = "{}={}" if is_root else "'{}': {}"  # 1

            if isinstance(obj, dict):
                sorted_dict = sorted(obj.items(), key=lambda pair: str(pair[0]))  # 2

                text = ", ".join(
                    fmt.format(key, _to_str(value))  # 2
                    for key, value in sorted_dict
                    if value is not None  # 3
                )

                return text if is_root else "{" + text + "}"  # 1

            # not a dictionary
            return str(obj)

        return f"{type(self).__name__}({_to_str(self._describe(), True)})"

    @abc.abstractmethod
    def _load(self) -> _DO:
        raise NotImplementedError(
            f"'{self.__class__.__name__}' is a subclass of AbstractDataset and "
            f"it must implement the '_load' method"
        )

    @abc.abstractmethod
    def _save(self, data: _DI) -> None:
        raise NotImplementedError(
            f"'{self.__class__.__name__}' is a subclass of AbstractDataset and "
            f"it must implement the '_save' method"
        )

    @abc.abstractmethod
    def _describe(self) -> dict[str, Any]:
        raise NotImplementedError(
            f"'{self.__class__.__name__}' is a subclass of AbstractDataset and "
            f"it must implement the '_describe' method"
        )

    def exists(self) -> bool:
        """Checks whether a data set's output already exists by calling
        the provided _exists() method.

        Returns:
            Flag indicating whether the output already exists.

        Raises:
            DatasetError: when underlying exists method raises error.

        """
        try:
            self._logger.debug("Checking whether target of %s exists", str(self))
            return self._exists()
        except Exception as exc:
            message = (
                f"Failed during exists check for data set {str(self)}.\n{str(exc)}"
            )
            raise DatasetError(message) from exc

    def _exists(self) -> bool:
        self._logger.warning(
            "'exists()' not implemented for '%s'. Assuming output does not exist.",
            self.__class__.__name__,
        )
        return False

    def release(self) -> None:
        """Release any cached data.

        Raises:
            DatasetError: when underlying release method raises error.

        """
        try:
            self._logger.debug("Releasing %s", str(self))
            self._release()
        except Exception as exc:
            message = f"Failed during release for data set {str(self)}.\n{str(exc)}"
            raise DatasetError(message) from exc

    def _release(self) -> None:
        pass

    def _copy(self, **overwrite_params) -> AbstractDataset:
        dataset_copy = copy.deepcopy(self)
        for name, value in overwrite_params.items():
            setattr(dataset_copy, name, value)
        return dataset_copy


def generate_timestamp() -> str:
    """Generate the timestamp to be used by versioning.

    Returns:
        String representation of the current timestamp.

    """
    current_ts = datetime.now(tz=timezone.utc).strftime(VERSION_FORMAT)
    return current_ts[:-4] + current_ts[-1:]  # Don't keep microseconds


class Version(namedtuple("Version", ["load", "save"])):
    """This namedtuple is used to provide load and save versions for versioned
    data sets. If ``Version.load`` is None, then the latest available version
    is loaded. If ``Version.save`` is None, then save version is formatted as
    YYYY-MM-DDThh.mm.ss.sssZ of the current timestamp.
    """

    __slots__ = ()


_CONSISTENCY_WARNING = (
    "Save version '{}' did not match load version '{}' for {}. This is strongly "
    "discouraged due to inconsistencies it may cause between 'save' and "
    "'load' operations. Please refrain from setting exact load version for "
    "intermediate data sets where possible to avoid this warning."
)

<<<<<<< HEAD
# `kedro_datasets` is probed before `kedro.extras.datasets`,
# hence the KedroDeprecationWarning will not be shown
# if the dataset is available in the former
_DEFAULT_PACKAGES = ["kedro.io.", "kedro_datasets.", "kedro.extras.datasets.", ""]
=======
_DEFAULT_PACKAGES = ["kedro.io.", "kedro_datasets.", ""]
>>>>>>> eb8f63fc


def parse_dataset_definition(
    config: dict[str, Any], load_version: str = None, save_version: str = None
) -> tuple[type[AbstractDataset], dict[str, Any]]:
    """Parse and instantiate a dataset class using the configuration provided.

    Args:
        config: Data set config dictionary. It *must* contain the `type` key
            with fully qualified class name.
        load_version: Version string to be used for ``load`` operation if
                the data set is versioned. Has no effect on the data set
                if versioning was not enabled.
        save_version: Version string to be used for ``save`` operation if
            the data set is versioned. Has no effect on the data set
            if versioning was not enabled.

    Raises:
        DatasetError: If the function fails to parse the configuration provided.

    Returns:
        2-tuple: (Dataset class object, configuration dictionary)
    """
    save_version = save_version or generate_timestamp()
    config = copy.deepcopy(config)

    if "type" not in config:
        raise DatasetError("'type' is missing from dataset catalog configuration")

    class_obj = config.pop("type")
    if isinstance(class_obj, str):
        if len(class_obj.strip(".")) != len(class_obj):
            raise DatasetError(
                "'type' class path does not support relative "
                "paths or paths ending with a dot."
            )
        class_paths = (prefix + class_obj for prefix in _DEFAULT_PACKAGES)

        trials = (_load_obj(class_path) for class_path in class_paths)
        try:
            class_obj = next(obj for obj in trials if obj is not None)
        except StopIteration as exc:
            raise DatasetError(
                f"Class '{class_obj}' not found or one of its dependencies "
                f"has not been installed."
            ) from exc

    if not issubclass(class_obj, AbstractDataset):
        raise DatasetError(
            f"Dataset type '{class_obj.__module__}.{class_obj.__qualname__}' "
            f"is invalid: all data set types must extend 'AbstractDataset'."
        )

    if VERSION_KEY in config:
        # remove "version" key so that it's not passed
        # to the "unversioned" data set constructor
        message = (
            "'%s' attribute removed from data set configuration since it is a "
            "reserved word and cannot be directly specified"
        )
        logging.getLogger(__name__).warning(message, VERSION_KEY)
        del config[VERSION_KEY]

    # dataset is either versioned explicitly by the user or versioned is set to true by default
    # on the dataset
    if config.pop(VERSIONED_FLAG_KEY, False) or getattr(
        class_obj, VERSIONED_FLAG_KEY, False
    ):
        config[VERSION_KEY] = Version(load_version, save_version)

    return class_obj, config


def _load_obj(class_path: str) -> object | None:
    mod_path, _, class_name = class_path.rpartition(".")
    try:
        available_classes = load_obj(f"{mod_path}.__all__")
    # ModuleNotFoundError: When `load_obj` can't find `mod_path` (e.g `kedro.io.pandas`)
    #                      this is because we try a combination of all prefixes.
    # AttributeError: When `load_obj` manages to load `mod_path` but it doesn't have an
    #                 `__all__` attribute -- either because it's a custom or a kedro.io dataset
    except (ModuleNotFoundError, AttributeError, ValueError):
        available_classes = None

    try:
        class_obj = load_obj(class_path)
    except (ModuleNotFoundError, ValueError):
        return None
    except AttributeError as exc:
        if available_classes and class_name in available_classes:
            raise DatasetError(
                f"{exc} Please see the documentation on how to "
                f"install relevant dependencies for {class_path}:\n"
                f"https://kedro.readthedocs.io/en/stable/"
                f"kedro_project_setup/dependencies.html"
            ) from exc
        return None

    return class_obj


def _local_exists(filepath: str) -> bool:  # SKIP_IF_NO_SPARK
    filepath = Path(filepath)
    return filepath.exists() or any(par.is_file() for par in filepath.parents)


class AbstractVersionedDataset(AbstractDataset[_DI, _DO], abc.ABC):
    """
    ``AbstractVersionedDataset`` is the base class for all versioned data set
    implementations. All data sets that implement versioning should extend this
    abstract class and implement the methods marked as abstract.

    Example:
    ::

        >>> from pathlib import Path, PurePosixPath
        >>> import pandas as pd
        >>> from kedro.io import AbstractVersionedDataset
        >>>
        >>>
        >>> class MyOwnDataset(AbstractVersionedDataset):
        >>>     def __init__(self, filepath, version, param1, param2=True):
        >>>         super().__init__(PurePosixPath(filepath), version)
        >>>         self._param1 = param1
        >>>         self._param2 = param2
        >>>
        >>>     def _load(self) -> pd.DataFrame:
        >>>         load_path = self._get_load_path()
        >>>         return pd.read_csv(load_path)
        >>>
        >>>     def _save(self, df: pd.DataFrame) -> None:
        >>>         save_path = self._get_save_path()
        >>>         df.to_csv(str(save_path))
        >>>
        >>>     def _exists(self) -> bool:
        >>>         path = self._get_load_path()
        >>>         return Path(path.as_posix()).exists()
        >>>
        >>>     def _describe(self):
        >>>         return dict(version=self._version, param1=self._param1, param2=self._param2)

    Example catalog.yml specification:
    ::

        my_dataset:
            type: <path-to-my-own-dataset>.MyOwnDataset
            filepath: data/01_raw/my_data.csv
            versioned: true
            param1: <param1-value> # param1 is a required argument
            # param2 will be True by default
    """

    def __init__(
        self,
        filepath: PurePosixPath,
        version: Version | None,
        exists_function: Callable[[str], bool] = None,
        glob_function: Callable[[str], list[str]] = None,
    ):
        """Creates a new instance of ``AbstractVersionedDataset``.

        Args:
            filepath: Filepath in POSIX format to a file.
            version: If specified, should be an instance of
                ``kedro.io.core.Version``. If its ``load`` attribute is
                None, the latest version will be loaded. If its ``save``
                attribute is None, save version will be autogenerated.
            exists_function: Function that is used for determining whether
                a path exists in a filesystem.
            glob_function: Function that is used for finding all paths
                in a filesystem, which match a given pattern.
        """
        self._filepath = filepath
        self._version = version
        self._exists_function = exists_function or _local_exists
        self._glob_function = glob_function or iglob
        # 1 entry for load version, 1 for save version
        self._version_cache = Cache(maxsize=2)  # type: Cache

    # 'key' is set to prevent cache key overlapping for load and save:
    # https://cachetools.readthedocs.io/en/stable/#cachetools.cachedmethod
    @cachedmethod(cache=attrgetter("_version_cache"), key=partial(hashkey, "load"))
    def _fetch_latest_load_version(self) -> str:
        # When load version is unpinned, fetch the most recent existing
        # version from the given path.
        pattern = str(self._get_versioned_path("*"))
        version_paths = sorted(self._glob_function(pattern), reverse=True)
        most_recent = next(
            (path for path in version_paths if self._exists_function(path)), None
        )
        protocol = getattr(self, "_protocol", None)
        if not most_recent:
            if protocol in CLOUD_PROTOCOLS:
                message = (
                    f"Did not find any versions for {self}. This could be "
                    f"due to insufficient permission."
                )
            else:
                message = f"Did not find any versions for {self}"
            raise VersionNotFoundError(message)
        return PurePath(most_recent).parent.name

    # 'key' is set to prevent cache key overlapping for load and save:
    # https://cachetools.readthedocs.io/en/stable/#cachetools.cachedmethod
    @cachedmethod(cache=attrgetter("_version_cache"), key=partial(hashkey, "save"))
    def _fetch_latest_save_version(self) -> str:  # noqa: no-self-use
        """Generate and cache the current save version"""
        return generate_timestamp()

    def resolve_load_version(self) -> str | None:
        """Compute the version the dataset should be loaded with."""
        if not self._version:
            return None
        if self._version.load:
            return self._version.load
        return self._fetch_latest_load_version()

    def _get_load_path(self) -> PurePosixPath:
        if not self._version:
            # When versioning is disabled, load from original filepath
            return self._filepath

        load_version = self.resolve_load_version()
        return self._get_versioned_path(load_version)  # type: ignore

    def resolve_save_version(self) -> str | None:
        """Compute the version the dataset should be saved with."""
        if not self._version:
            return None
        if self._version.save:
            return self._version.save
        return self._fetch_latest_save_version()

    def _get_save_path(self) -> PurePosixPath:
        if not self._version:
            # When versioning is disabled, return original filepath
            return self._filepath

        save_version = self.resolve_save_version()
        versioned_path = self._get_versioned_path(save_version)  # type: ignore

        if self._exists_function(str(versioned_path)):
            raise DatasetError(
                f"Save path '{versioned_path}' for {str(self)} must not exist if "
                f"versioning is enabled."
            )

        return versioned_path

    def _get_versioned_path(self, version: str) -> PurePosixPath:
        return self._filepath / version / self._filepath.name

    def load(self) -> _DO:  # noqa: useless-parent-delegation
        return super().load()

    def save(self, data: _DI) -> None:
        self._version_cache.clear()
        save_version = self.resolve_save_version()  # Make sure last save version is set
        try:
            super().save(data)
        except (FileNotFoundError, NotADirectoryError) as err:
            # FileNotFoundError raised in Win, NotADirectoryError raised in Unix
            _default_version = "YYYY-MM-DDThh.mm.ss.sssZ"
            raise DatasetError(
                f"Cannot save versioned dataset '{self._filepath.name}' to "
                f"'{self._filepath.parent.as_posix()}' because a file with the same "
                f"name already exists in the directory. This is likely because "
                f"versioning was enabled on a dataset already saved previously. Either "
                f"remove '{self._filepath.name}' from the directory or manually "
                f"convert it into a versioned dataset by placing it in a versioned "
                f"directory (e.g. with default versioning format "
                f"'{self._filepath.as_posix()}/{_default_version}/{self._filepath.name}"
                f"')."
            ) from err

        load_version = self.resolve_load_version()
        if load_version != save_version:
            warnings.warn(
                _CONSISTENCY_WARNING.format(save_version, load_version, str(self))
            )

    def exists(self) -> bool:
        """Checks whether a data set's output already exists by calling
        the provided _exists() method.

        Returns:
            Flag indicating whether the output already exists.

        Raises:
            DatasetError: when underlying exists method raises error.

        """
        self._logger.debug("Checking whether target of %s exists", str(self))
        try:
            return self._exists()
        except VersionNotFoundError:
            return False
        except Exception as exc:  # SKIP_IF_NO_SPARK
            message = (
                f"Failed during exists check for data set {str(self)}.\n{str(exc)}"
            )
            raise DatasetError(message) from exc

    def _release(self) -> None:
        super()._release()
        self._version_cache.clear()


def _parse_filepath(filepath: str) -> dict[str, str]:
    """Split filepath on protocol and path. Based on `fsspec.utils.infer_storage_options`.

    Args:
        filepath: Either local absolute file path or URL (s3://bucket/file.csv)

    Returns:
        Parsed filepath.
    """
    if (
        re.match(r"^[a-zA-Z]:[\\/]", filepath)
        or re.match(r"^[a-zA-Z0-9]+://", filepath) is None
    ):
        return {"protocol": "file", "path": filepath}

    parsed_path = urlsplit(filepath)
    protocol = parsed_path.scheme or "file"

    if protocol in HTTP_PROTOCOLS:
        return {"protocol": protocol, "path": filepath}

    path = parsed_path.path
    if protocol == "file":
        windows_path = re.match(r"^/([a-zA-Z])[:|]([\\/].*)$", path)
        if windows_path:
            path = ":".join(windows_path.groups())

    options = {"protocol": protocol, "path": path}

    if parsed_path.netloc and protocol in CLOUD_PROTOCOLS:
        host_with_port = parsed_path.netloc.rsplit("@", 1)[-1]
        host = host_with_port.rsplit(":", 1)[0]
        options["path"] = host + options["path"]
        # Azure Data Lake Storage Gen2 URIs can store the container name in the
        # 'username' field of a URL (@ syntax), so we need to add it to the path
        if protocol == "abfss" and parsed_path.username:
            options["path"] = parsed_path.username + "@" + options["path"]

    return options


def get_protocol_and_path(filepath: str, version: Version = None) -> tuple[str, str]:
    """Parses filepath on protocol and path.

    .. warning::
        Versioning is not supported for HTTP protocols.

    Args:
        filepath: raw filepath e.g.: ``gcs://bucket/test.json``.
        version: instance of ``kedro.io.core.Version`` or None.

    Returns:
        Protocol and path.

    Raises:
        DatasetError: when protocol is http(s) and version is not None.
    """
    options_dict = _parse_filepath(filepath)
    path = options_dict["path"]
    protocol = options_dict["protocol"]

    if protocol in HTTP_PROTOCOLS:
        if version is not None:
            raise DatasetError(
                "Versioning is not supported for HTTP protocols. "
                "Please remove the `versioned` flag from the dataset configuration."
            )
        path = path.split(PROTOCOL_DELIMITER, 1)[-1]

    return protocol, path


def get_filepath_str(path: PurePath, protocol: str) -> str:
    """Returns filepath. Returns full filepath (with protocol) if protocol is HTTP(s).

    Args:
        path: filepath without protocol.
        protocol: protocol.

    Returns:
        Filepath string.
    """
    path = path.as_posix()
    if protocol in HTTP_PROTOCOLS:
        path = "".join((protocol, PROTOCOL_DELIMITER, path))
    return path


def validate_on_forbidden_chars(**kwargs):
    """Validate that string values do not include white-spaces or ;"""
    for key, value in kwargs.items():
        if " " in value or ";" in value:
            raise DatasetError(
                f"Neither white-space nor semicolon are allowed in '{key}'."
<<<<<<< HEAD
            )


_DEPRECATED_CLASSES = {
    "DataSetError": DatasetError,
    "DataSetNotFoundError": DatasetNotFoundError,
    "DataSetAlreadyExistsError": DatasetAlreadyExistsError,
    "AbstractDataSet": AbstractDataset,
    "AbstractVersionedDataSet": AbstractVersionedDataset,
}


def __getattr__(name):
    if name in _DEPRECATED_CLASSES:
        alias = _DEPRECATED_CLASSES[name]
        warnings.warn(
            f"{repr(name)} has been renamed to {repr(alias.__name__)}, "
            f"and the alias will be removed in Kedro 0.19.0",
            KedroDeprecationWarning,
            stacklevel=2,
        )
        return alias
    raise AttributeError(f"module {repr(__name__)} has no attribute {repr(name)}")
=======
            )
>>>>>>> eb8f63fc
<|MERGE_RESOLUTION|>--- conflicted
+++ resolved
@@ -20,7 +20,6 @@
 from cachetools import Cache, cachedmethod
 from cachetools.keys import hashkey
 
-from kedro import KedroDeprecationWarning
 from kedro.utils import load_obj
 
 VERSION_FORMAT = "%Y-%m-%dT%H.%M.%S.%fZ"
@@ -347,14 +346,7 @@
     "intermediate data sets where possible to avoid this warning."
 )
 
-<<<<<<< HEAD
-# `kedro_datasets` is probed before `kedro.extras.datasets`,
-# hence the KedroDeprecationWarning will not be shown
-# if the dataset is available in the former
-_DEFAULT_PACKAGES = ["kedro.io.", "kedro_datasets.", "kedro.extras.datasets.", ""]
-=======
 _DEFAULT_PACKAGES = ["kedro.io.", "kedro_datasets.", ""]
->>>>>>> eb8f63fc
 
 
 def parse_dataset_definition(
@@ -757,30 +749,4 @@
         if " " in value or ";" in value:
             raise DatasetError(
                 f"Neither white-space nor semicolon are allowed in '{key}'."
-<<<<<<< HEAD
-            )
-
-
-_DEPRECATED_CLASSES = {
-    "DataSetError": DatasetError,
-    "DataSetNotFoundError": DatasetNotFoundError,
-    "DataSetAlreadyExistsError": DatasetAlreadyExistsError,
-    "AbstractDataSet": AbstractDataset,
-    "AbstractVersionedDataSet": AbstractVersionedDataset,
-}
-
-
-def __getattr__(name):
-    if name in _DEPRECATED_CLASSES:
-        alias = _DEPRECATED_CLASSES[name]
-        warnings.warn(
-            f"{repr(name)} has been renamed to {repr(alias.__name__)}, "
-            f"and the alias will be removed in Kedro 0.19.0",
-            KedroDeprecationWarning,
-            stacklevel=2,
-        )
-        return alias
-    raise AttributeError(f"module {repr(__name__)} has no attribute {repr(name)}")
-=======
-            )
->>>>>>> eb8f63fc
+            )