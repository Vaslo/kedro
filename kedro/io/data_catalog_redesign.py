from __future__ import annotations

import abc
import copy
import difflib
import logging
import re
from typing import Any

from parse import parse

from kedro.io.core import (
    AbstractDataset,
    AbstractVersionedDataset,
    DatasetAlreadyExistsError,
    DatasetError,
    DatasetNotFoundError,
    Version,
)
from kedro.io.memory_dataset import MemoryDataset
from kedro.logging import _format_rich, _has_rich_handler

Patterns = dict[str, dict[str, Any]]

CREDENTIALS_KEY = "credentials"


class DatasetConfigurationNotFoundError(DatasetError):
    """``DatasetConfigurationNotFoundError`` raised by ``DataCatalog`` class in case of
    trying to get non-existing dataset configuration.
    """

    pass


def _get_credentials(credentials_name: str, credentials: dict[str, Any]) -> Any:
    """Return a set of credentials from the provided credentials dict.

    Args:
        credentials_name: Credentials name.
        credentials: A dictionary with all credentials.

    Returns:
        The set of requested credentials.

    Raises:
        KeyError: When a data set with the given name has not yet been
            registered.

    """
    try:
        return credentials[credentials_name]
    except KeyError as exc:
        raise KeyError(
            f"Unable to find credentials '{credentials_name}': check your data "
            "catalog and credentials configuration. See "
            "https://kedro.readthedocs.io/en/stable/kedro.io.DataCatalog.html "
            "for an example."
        ) from exc


def _resolve_credentials(
    config: dict[str, Any], credentials: dict[str, Any] | None
) -> dict[str, Any]:
    """Return the dataset configuration where credentials are resolved using
    credentials dictionary provided.

    Args:
        config: Original dataset config, which may contain unresolved credentials.
        credentials: A dictionary with all credentials.

    Returns:
        The dataset config, where all the credentials are successfully resolved.
    """
    config = copy.deepcopy(config)

    def _map_value(key: str, value: Any) -> Any:
        if key == CREDENTIALS_KEY and isinstance(value, str):
            return _get_credentials(value, credentials)
        if isinstance(value, dict):
            return {k: _map_value(k, v) for k, v in value.items()}
        return value

    return {k: _map_value(k, v) for k, v in config.items()}


def validate_dataset_config(ds_name: str, ds_config: Any) -> None:
    if not isinstance(ds_config, dict):
        raise DatasetError(
            f"Catalog entry '{ds_name}' is not a valid dataset configuration. "
            "\nHint: If this catalog entry is intended for variable interpolation, "
            "make sure that the key is preceded by an underscore."
        )


def _resolve_config(
    ds_name: str,
    matched_pattern: str,
    config: dict,
) -> dict[str, Any]:
    """Get resolved AbstractDataset from a factory config"""
    result = parse(matched_pattern, ds_name)
    # Resolve the factory config for the dataset
    if isinstance(config, dict):
        for key, value in config.items():
            config[key] = _resolve_config(ds_name, matched_pattern, value)
    elif isinstance(config, (list, tuple)):
        config = [_resolve_config(ds_name, matched_pattern, value) for value in config]
    elif isinstance(config, str) and "}" in config:
        try:
            config = str(config).format_map(result.named)
        except KeyError as exc:
            raise DatasetError(
                f"Unable to resolve '{config}' from the pattern '{matched_pattern}'. Keys used in the configuration "
                f"should be present in the dataset factory pattern."
            ) from exc
    return config


class AbstractDataCatalog(abc.ABC):
    def __init__(
        self,
        datasets: dict[str, Any] | None = None,
        config: dict[str, dict[str, Any]] | None = None,
        credentials: dict[str, dict[str, Any]] | None = None,
    ) -> None:
        self._config = config or {}
        self._resolved_ds_configs = {}
        self._datasets = datasets or {}
        self._dataset_patterns = {}
        self._default_pattern = {}
        self._runtime_patterns = {}

        if datasets:
            for ds_name in datasets:
                self._resolved_ds_configs[ds_name] = {}

        if config:
            self._dataset_patterns, self._default_pattern = self._get_patterns(
                config, credentials
            )
            self._update_ds_configs(config, credentials)
            self._init_datasets(config)

    @property
    def datasets(self):
        return copy.deepcopy(self._datasets)

    @datasets.setter
    def datasets(self, value: Any):
        msg = "Operation not allowed! Please change datasets through configuration."
        raise AttributeError(msg)

    @property
    def resolved_ds_configs(self):
        return copy.deepcopy(self._resolved_ds_configs)

    @resolved_ds_configs.setter
    def resolved_ds_configs(self, value: Any):
        msg = "Operation not allowed! Please change datasets through configuration."
        raise AttributeError(msg)

    @property
    def dataset_patterns(self):
        return self._dataset_patterns

    @property
    def default_pattern(self):
        return self._default_pattern

    def __iter__(self):
        yield from self._datasets.values()

    def __getitem__(self, ds_name: str) -> Any:
        return self.get_dataset(ds_name)

    def __contains__(self, ds_name: str) -> bool:
        """Check if an item is in the catalog as a materialised dataset or pattern"""
        matched_pattern = self.match_pattern(ds_name)
        if ds_name in self._datasets or matched_pattern:
            return True
        return False

    def _ipython_key_completions_(self) -> list[str]:
        return list(self._datasets.keys())

    def _update_ds_configs(
        self,
        config: dict[str, dict[str, Any]],
        credentials: dict[str, dict[str, Any]] | None,
    ) -> None:
        config = copy.deepcopy(config) or {}
        credentials = copy.deepcopy(credentials) or {}
        for ds_name, ds_config in config.items():
            if not self._is_pattern(ds_name):
                validate_dataset_config(ds_name, ds_config)
                self._resolved_ds_configs[ds_name] = _resolve_credentials(
                    ds_config, credentials
                )

    @staticmethod
    def _is_pattern(pattern: str) -> bool:
        """Check if a given string is a pattern. Assume that any name with '{' is a pattern."""
        return "{" in pattern

    def match_pattern(self, ds_name: str) -> str | None:
        """Match a dataset name against patterns in a dictionary."""
        all_patterns = list(self._dataset_patterns.keys())
        all_patterns.extend(list(self._default_pattern.keys()))
        all_patterns.extend(list(self._runtime_patterns.keys()))
        matches = (pattern for pattern in all_patterns if parse(pattern, ds_name))
        return next(matches, None)

    @staticmethod
    def _specificity(pattern: str) -> int:
        """Helper function to check the length of exactly matched characters not inside brackets."""
        # Remove all the placeholders from the pattern and count the number of remaining chars
        result = re.sub(r"\{.*?\}", "", pattern)
        return len(result)

    @classmethod
    def _sort_patterns(cls, dataset_patterns: Patterns) -> dict[str, dict[str, Any]]:
        """Sort a dictionary of dataset patterns according to parsing rules.

        In order:

        1. Decreasing specificity (number of characters outside the curly brackets)
        2. Decreasing number of placeholders (number of curly bracket pairs)
        3. Alphabetically
        """
        sorted_keys = sorted(
            dataset_patterns,
            key=lambda pattern: (
                -(cls._specificity(pattern)),
                -pattern.count("{"),
                pattern,
            ),
        )
        catch_all = [
            pattern for pattern in sorted_keys if cls._specificity(pattern) == 0
        ]
        if len(catch_all) > 1:
            raise DatasetError(
                f"Multiple catch-all patterns found in the catalog: {', '.join(catch_all)}. Only one catch-all pattern is allowed, remove the extras."
            )
        return {key: dataset_patterns[key] for key in sorted_keys}

    @abc.abstractmethod
    def _init_dataset(self, ds_name: str, config: dict[str, Any]) -> None:
        raise NotImplementedError(
            f"'{self.__class__.__name__}' is a subclass of AbstractDataCatalog and "
            f"it must implement the '_init_dataset' method"
        )

    def _init_datasets(
        self,
        config: dict[str, dict[str, Any]] | None,
    ) -> None:
        for ds_name in config:
            if not self._is_pattern(ds_name):
                ds_resolved_config = self._resolved_ds_configs.get(ds_name, None)
                if not ds_resolved_config:
                    raise DatasetConfigurationNotFoundError(
                        f"Dataset '{ds_name}' configuration is missing."
                    )
                self._init_dataset(ds_name, ds_resolved_config)

    @classmethod
    def _get_patterns(
        cls,
        config: dict[str, dict[str, Any]] | None,
        credentials: dict[str, dict[str, Any]] | None,
    ) -> tuple[Patterns, Patterns]:
        dataset_patterns = {}
        config = copy.deepcopy(config) or {}
        credentials = copy.deepcopy(credentials) or {}
        user_default = {}

        for ds_name, ds_config in config.items():
            if cls._is_pattern(ds_name):
                validate_dataset_config(ds_name, ds_config)
                resolved_ds_config = _resolve_credentials(ds_config, credentials)
                dataset_patterns[ds_name] = resolved_ds_config

        sorted_patterns = cls._sort_patterns(dataset_patterns)
        if sorted_patterns:
            # If the last pattern is a catch-all pattern, pop it and set it as the default
            if cls._specificity(list(sorted_patterns.keys())[-1]) == 0:
                last_pattern = sorted_patterns.popitem()
                user_default = {last_pattern[0]: last_pattern[1]}

        return sorted_patterns, user_default

    def resolve_patterns(
        self, datasets: str | list[str]
    ) -> dict[str, Any] | list[dict[str, Any]]:
        if isinstance(datasets, str):
            datasets_lst = [datasets]
        else:
            datasets_lst = datasets

        resolved_configs = []

        for ds_name in datasets_lst:
            matched_pattern = self.match_pattern(ds_name)
            if matched_pattern and ds_name not in self._datasets:
                # If the dataset is a patterned dataset, materialise it and add it to
                # the catalog
                config_copy = copy.deepcopy(
                    self._dataset_patterns.get(matched_pattern)
                    or self._default_pattern.get(matched_pattern)
                    or {}
                )
                ds_config = _resolve_config(ds_name, matched_pattern, config_copy)

                if (
                    self._specificity(matched_pattern) == 0
                    and matched_pattern in self._default_pattern
                ):
                    self._logger.warning(
                        "Config from the dataset factory pattern '%s' in the catalog will be used to "
                        "override the default dataset creation for '%s'",
                        matched_pattern,
                        ds_name,
                    )
                resolved_configs.append(ds_config)
            elif ds_name in self._datasets:
                resolved_configs.append(self._resolved_ds_configs.get(ds_name, {}))
            else:
                resolved_configs.append(None)

        if isinstance(datasets, str):
            return resolved_configs[0]
        else:
            return resolved_configs

    def get_dataset(self, ds_name: str, suggest: bool = True) -> Any:
        ds_config = self.resolve_patterns(ds_name)

        if ds_config is None:
            error_msg = f"Dataset '{ds_name}' not found in the catalog"

            # Flag to turn on/off fuzzy-matching which can be time consuming and
            # slow down plugins like `kedro-viz`
            if suggest:
                matches = difflib.get_close_matches(ds_name, self._datasets.keys())
                if matches:
                    suggestions = ", ".join(matches)
                    error_msg += f" - did you mean one of these instead: {suggestions}"
            raise DatasetNotFoundError(error_msg)
        elif ds_name not in self._datasets:
            self._resolved_ds_configs[ds_name] = ds_config
            self._init_dataset(ds_name, ds_config)

        return self._datasets[ds_name]

    @abc.abstractmethod
    def add_from_dict(self, datasets: dict[str, Any], **kwargs) -> None:
        raise NotImplementedError(
            f"'{self.__class__.__name__}' is a subclass of AbstractDataCatalog and "
            f"it must implement the 'add_from_dict' method"
        )

    def add(self, ds_name: str, dataset: Any, **kwargs) -> None:
        """Adds a new dataset object to the ``AbstractDataCatalog``."""
        if ds_name in self._datasets:
            raise DatasetAlreadyExistsError(
                f"Dataset '{ds_name}' has already been registered"
            )
        self._datasets[ds_name] = dataset
        self._resolved_ds_configs[ds_name] = {}

    @property
    def _logger(self) -> logging.Logger:
        return logging.getLogger(__name__)

    def list(self, regex_search: str | None = None) -> list[str]:
        """
        List of all dataset names registered in the catalog.
        This can be filtered by providing an optional regular expression
        which will only return matching keys.
        """

        if regex_search is None:
            return list(self._datasets.keys())

        if not regex_search.strip():
            self._logger.warning("The empty string will not match any data sets")
            return []

        try:
            pattern = re.compile(regex_search, flags=re.IGNORECASE)

        except re.error as exc:
            raise SyntaxError(
                f"Invalid regular expression provided: '{regex_search}'"
            ) from exc
        return [ds_name for ds_name in self._datasets if pattern.search(ds_name)]

<<<<<<< HEAD
    @abc.abstractmethod
    def load(self, name: str, **kwargs) -> Any:
        raise NotImplementedError(
            f"'{self.__class__.__name__}' is a subclass of AbstractDataCatalog and "
            f"it must implement the 'load' method"
        )

    def save(self, name: str, data: Any) -> None:
        """Save data to a registered data set.

        Args:
            name: A data set to be saved to.
            data: A data object to be saved as configured in the registered
                data set.

        Raises:
            DatasetNotFoundError: When a data set with the given name
                has not yet been registered.

        Example:
        ::

            >>> import pandas as pd
            >>>
            >>> from kedro_datasets.pandas import CSVDataset
            >>>
            >>> cars = CSVDataset(filepath="cars.csv",
            >>>                   load_args=None,
            >>>                   save_args={"index": False})
            >>> catalog = DataCatalog(datasets={'cars': cars})
            >>>
            >>> df = pd.DataFrame({'col1': [1, 2],
            >>>                    'col2': [4, 5],
            >>>                    'col3': [5, 6]})
            >>> catalog.save("cars", df)
        """
        dataset = self.get_dataset(name)

        self._logger.info(
            "Saving data to %s (%s)...",
            _format_rich(name, "dark_orange")
            if _has_rich_handler(self._logger)
            else name,
            type(dataset).__name__,
            extra={"markup": True},
        )

        dataset.save(data)

    def release(self, name: str) -> None:
        pass

    def confirm(self, name: str) -> None:
        pass
=======
    def add_runtime_patterns(self, dataset_patterns: Patterns) -> None:
        self._runtime_patterns = {**self._runtime_patterns, **dataset_patterns}
        self._runtime_patterns = self._sort_patterns(self._runtime_patterns)
>>>>>>> 3babfe68


class KedroDataCatalog(AbstractDataCatalog):
    def __init__(  # noqa: PLR0913
        self,
        datasets: dict[str, AbstractDataset] | None = None,
        config: dict[str, dict[str, Any]] | None = None,
        credentials: dict[str, dict[str, Any]] | None = None,
        load_versions: dict[str, str] | None = None,
        save_version: str | None = None,
    ) -> None:
        self._load_versions = load_versions or {}
        self._save_version = save_version

        super().__init__(datasets, config, credentials)

        self._validate_missing_keys()

    def _validate_missing_keys(self) -> None:
        missing_keys = [
            key
            for key in self._load_versions.keys()
            if not (key in self._config or self.match_pattern(key))
        ]
        if missing_keys:
            raise DatasetNotFoundError(
                f"'load_versions' keys [{', '.join(sorted(missing_keys))}] "
                f"are not found in the catalog."
            )

    def _init_dataset(self, ds_name: str, config: dict[str, Any]):
        # Add LazyAbstractDataset to store the configuration but not to init actual dataset
        # Initialise actual dataset when load or save
        # Add is_ds_init property
        self._datasets[ds_name] = AbstractDataset.from_config(
            ds_name,
            config,
            self._load_versions.get(ds_name),
            self._save_version,
        )

    def get_dataset(
        self, ds_name: str, suggest: bool = True, version: Version | None = None
    ) -> AbstractDataset:
        dataset = super().get_dataset(ds_name, suggest)

        if version and isinstance(dataset, AbstractVersionedDataset):
            # we only want to return a similar-looking dataset,
            # not modify the one stored in the current catalog
            dataset = dataset._copy(_version=version)

        return dataset

    def add(
        self, ds_name: str, dataset: AbstractDataset, replace: bool = False
    ) -> None:
        """Adds a new ``AbstractDataset`` object to the ``KedroDataCatalog``."""
        if ds_name in self._datasets:
            if replace:
                self._logger.warning("Replacing dataset '%s'", ds_name)
            else:
                raise DatasetAlreadyExistsError(
                    f"Dataset '{ds_name}' has already been registered"
                )
        self._datasets[ds_name] = dataset
        self._resolved_ds_configs[ds_name] = {}

    def add_from_dict(self, datasets: dict[str, Any], replace: bool = False) -> None:
        for ds_name in datasets:
            if isinstance(datasets[ds_name], AbstractDataset):
                dataset = datasets[ds_name]
            else:
                dataset = MemoryDataset(data=datasets[ds_name])  # type: ignore[abstract]

            self.add(ds_name, dataset, replace)

    def load(self, name: str, version: str | None = None) -> Any:
        """Loads a registered data set.

        Args:
            name: A data set to be loaded.
            version: Optional argument for concrete data version to be loaded.
                Works only with versioned datasets.

        Returns:
            The loaded data as configured.

        Raises:
            DatasetNotFoundError: When a data set with the given name
                has not yet been registered.

        Example:
        ::

            >>> from kedro.io import DataCatalog
            >>> from kedro_datasets.pandas import CSVDataset
            >>>
            >>> cars = CSVDataset(filepath="cars.csv",
            >>>                   load_args=None,
            >>>                   save_args={"index": False})
            >>> catalog = DataCatalog(datasets={'cars': cars})
            >>>
            >>> df = catalog.load("cars")
        """
        load_version = Version(version, None) if version else None
        dataset = self.get_dataset(name, version=load_version)

        self._logger.info(
            "Loading data from %s (%s)...",
            _format_rich(name, "dark_orange")
            if _has_rich_handler(self._logger)
            else name,
            type(dataset).__name__,
            extra={"markup": True},
        )

        result = dataset.load()

        return result

    def release(self, name: str) -> None:
        """Release any cached data associated with a data set

        Args:
            name: A data set to be checked.

        Raises:
            DatasetNotFoundError: When a data set with the given name
                has not yet been registered.
        """
        dataset = self.get_dataset(name)
        dataset.release()

    def confirm(self, name: str) -> None:
        """Confirm a dataset by its name.

        Args:
            name: Name of the dataset.
        Raises:
            DatasetError: When the dataset does not have `confirm` method.

        """
        self._logger.info("Confirming dataset '%s'", name)
        dataset = self.get_dataset(name)

        if hasattr(dataset, "confirm"):
            dataset.confirm()
        else:
            raise DatasetError(f"Dataset '{name}' does not have 'confirm' method")<|MERGE_RESOLUTION|>--- conflicted
+++ resolved
@@ -397,7 +397,6 @@
             ) from exc
         return [ds_name for ds_name in self._datasets if pattern.search(ds_name)]
 
-<<<<<<< HEAD
     @abc.abstractmethod
     def load(self, name: str, **kwargs) -> Any:
         raise NotImplementedError(
@@ -452,11 +451,10 @@
 
     def confirm(self, name: str) -> None:
         pass
-=======
+
     def add_runtime_patterns(self, dataset_patterns: Patterns) -> None:
         self._runtime_patterns = {**self._runtime_patterns, **dataset_patterns}
         self._runtime_patterns = self._sort_patterns(self._runtime_patterns)
->>>>>>> 3babfe68
 
 
 class KedroDataCatalog(AbstractDataCatalog):
