--- conflicted
+++ resolved
@@ -348,23 +348,12 @@
         else:
             raise DatasetError(f"Dataset '{name}' does not have 'confirm' method")
 
-<<<<<<< HEAD
-    def add_data(self, data: dict[str, Any], replace: bool = False) -> None:
-        # TODO: remove when removing old catalog
-        for ds_name, ds_data in data.items():
-            if ds_name in self._datasets and not replace:
-                raise DatasetAlreadyExistsError(
-                    f"Dataset '{ds_name}' has already been registered"
-                )
-            self.__setitem__(ds_name, ds_data)
-=======
     def add_feed_dict(self, feed_dict: dict[str, Any], replace: bool = False) -> None:
         # TODO: remove when removing old catalog
         # This method was simplified to add memory datasets only, since
         # adding AbstractDataset can be done via add() method
         for ds_name, ds_data in feed_dict.items():
             self.add(ds_name, MemoryDataset(data=ds_data), replace)  # type: ignore[abstract]
->>>>>>> 5bdf16b4
 
     def shallow_copy(
         self, extra_dataset_patterns: Patterns | None = None
