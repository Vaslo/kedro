"""``MemoryDataset`` is a data set implementation which handles in-memory data.
"""
from __future__ import annotations

import copy
from typing import Any

from kedro import KedroDeprecationWarning
from kedro.io.core import AbstractDataset, DatasetError

_EMPTY = object()


class MemoryDataset(AbstractDataset):
    """``MemoryDataset`` loads and saves data from/to an in-memory
    Python object.

    Example:
    ::

        >>> from kedro.io import MemoryDataset
        >>> import pandas as pd
        >>>
        >>> data = pd.DataFrame({'col1': [1, 2], 'col2': [4, 5],
        >>>                      'col3': [5, 6]})
        >>> dataset = MemoryDataset(data=data)
        >>>
        >>> loaded_data = dataset.load()
        >>> assert loaded_data.equals(data)
        >>>
        >>> new_data = pd.DataFrame({'col1': [1, 2], 'col2': [4, 5]})
        >>> dataset.save(new_data)
        >>> reloaded_data = dataset.load()
        >>> assert reloaded_data.equals(new_data)

    """

    def __init__(
        self, data: Any = _EMPTY, copy_mode: str = None, metadata: dict[str, Any] = None
    ):
        """Creates a new instance of ``MemoryDataset`` pointing to the
        provided Python object.

        Args:
            data: Python object containing the data.
            copy_mode: The copy mode used to copy the data. Possible
                values are: "deepcopy", "copy" and "assign". If not
                provided, it is inferred based on the data type.
            metadata: Any arbitrary metadata.
                This is ignored by Kedro, but may be consumed by users or external plugins.
        """
        self._data = _EMPTY
        self._copy_mode = copy_mode
        self.metadata = metadata
        if data is not _EMPTY:
            self._save(data)

    def _load(self) -> Any:
        if self._data is _EMPTY:
            raise DatasetError("Data for MemoryDataset has not been saved yet.")

        copy_mode = self._copy_mode or _infer_copy_mode(self._data)
        data = _copy_with_mode(self._data, copy_mode=copy_mode)
        return data

    def _save(self, data: Any):
        copy_mode = self._copy_mode or _infer_copy_mode(data)
        self._data = _copy_with_mode(data, copy_mode=copy_mode)

    def _exists(self) -> bool:
        return self._data is not _EMPTY

    def _release(self) -> None:
        self._data = _EMPTY

    def _describe(self) -> dict[str, Any]:
        if self._data is not _EMPTY:
            return {"data": f"<{type(self._data).__name__}>"}
        # the string representation of datasets leaves out __init__
        # arguments that are empty/None, equivalent here is _EMPTY
        return {"data": None}  # pragma: no cover


def _infer_copy_mode(data: Any) -> str:
    """Infers the copy mode to use given the data type.

    Args:
        data: The data whose type will be used to infer the copy mode.

    Returns:
        One of "copy", "assign" or "deepcopy" as the copy mode to use.
    """
    # noqa: import-outside-toplevel
    try:
        import pandas as pd
    except ImportError:  # pragma: no cover
        pd = None  # pragma: no cover
    try:
        import numpy as np
    except ImportError:  # pragma: no cover
        np = None  # pragma: no cover

    if pd and isinstance(data, pd.DataFrame) or np and isinstance(data, np.ndarray):
        copy_mode = "copy"
    elif type(data).__name__ == "DataFrame":
        copy_mode = "assign"
    else:
        copy_mode = "deepcopy"
    return copy_mode


def _copy_with_mode(data: Any, copy_mode: str) -> Any:
    """Returns the copied data using the copy mode specified.
    If no copy mode is provided, then it is inferred based on the type of the data.

    Args:
        data: The data to copy.
        copy_mode: The copy mode to use, one of "deepcopy", "copy" and "assign".

    Raises:
        DatasetError: If copy_mode is specified, but isn't valid
            (i.e: not one of deepcopy, copy, assign)

    Returns:
        The data copied according to the specified copy mode.
    """
    if copy_mode == "deepcopy":
        copied_data = copy.deepcopy(data)
    elif copy_mode == "copy":
        copied_data = data.copy()
    elif copy_mode == "assign":
        copied_data = data
    else:
        raise DatasetError(
            f"Invalid copy mode: {copy_mode}. "
            f"Possible values are: deepcopy, copy, assign."
        )

<<<<<<< HEAD
    return copied_data


def __getattr__(name):
    if name == "MemoryDataSet":
        alias = MemoryDataset
        warnings.warn(
            f"{repr(name)} has been renamed to {repr(alias.__name__)}, "
            f"and the alias will be removed in Kedro 0.19.0",
            KedroDeprecationWarning,
            stacklevel=2,
        )
        return alias
    raise AttributeError(f"module {repr(__name__)} has no attribute {repr(name)}")
=======
    return copied_data
>>>>>>> eb8f63fc
<|MERGE_RESOLUTION|>--- conflicted
+++ resolved
@@ -5,7 +5,6 @@
 import copy
 from typing import Any
 
-from kedro import KedroDeprecationWarning
 from kedro.io.core import AbstractDataset, DatasetError
 
 _EMPTY = object()
@@ -136,21 +135,4 @@
             f"Possible values are: deepcopy, copy, assign."
         )
 
-<<<<<<< HEAD
-    return copied_data
-
-
-def __getattr__(name):
-    if name == "MemoryDataSet":
-        alias = MemoryDataset
-        warnings.warn(
-            f"{repr(name)} has been renamed to {repr(alias.__name__)}, "
-            f"and the alias will be removed in Kedro 0.19.0",
-            KedroDeprecationWarning,
-            stacklevel=2,
-        )
-        return alias
-    raise AttributeError(f"module {repr(__name__)} has no attribute {repr(name)}")
-=======
-    return copied_data
->>>>>>> eb8f63fc
+    return copied_data