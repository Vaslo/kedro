--- conflicted
+++ resolved
@@ -21,11 +21,7 @@
 from more_itertools import interleave
 
 from kedro.framework.hooks.manager import _NullPluginManager
-<<<<<<< HEAD
-from kedro.io import BaseDataCatalog, MemoryDataset
-=======
 from kedro.io import CatalogProtocol, MemoryDataset
->>>>>>> 0833a843
 from kedro.pipeline import Pipeline
 
 if TYPE_CHECKING:
@@ -49,11 +45,7 @@
         Args:
             is_async: If True, the node inputs and outputs are loaded and saved
                 asynchronously with threads. Defaults to False.
-<<<<<<< HEAD
-            extra_dataset_patterns: Extra dataset factory patterns to be added to the BaseDataCatalog
-=======
             extra_dataset_patterns: Extra dataset factory patterns to be added to the catalog
->>>>>>> 0833a843
                 during the run. This is used to set the default datasets on the Runner instances.
 
         """
@@ -67,11 +59,7 @@
     def run(
         self,
         pipeline: Pipeline,
-<<<<<<< HEAD
-        catalog: BaseDataCatalog,
-=======
         catalog: CatalogProtocol,
->>>>>>> 0833a843
         hook_manager: PluginManager | None = None,
         session_id: str | None = None,
     ) -> dict[str, Any]:
@@ -80,11 +68,7 @@
 
         Args:
             pipeline: The ``Pipeline`` to run.
-<<<<<<< HEAD
-            catalog: The ``BaseDataCatalog`` from which to fetch data.
-=======
             catalog: The catalog from which to fetch data.
->>>>>>> 0833a843
             hook_manager: The ``PluginManager`` to activate hooks.
             session_id: The id of the session.
 
@@ -92,11 +76,7 @@
             ValueError: Raised when ``Pipeline`` inputs cannot be satisfied.
 
         Returns:
-<<<<<<< HEAD
-            Any node outputs that cannot be processed by the ``BaseDataCatalog``.
-=======
             Any node outputs that cannot be processed by the catalog.
->>>>>>> 0833a843
             These are returned in a dictionary, where the keys are defined
             by the node outputs.
 
@@ -144,14 +124,7 @@
         return {ds_name: catalog.load(ds_name) for ds_name in free_outputs}
 
     def run_only_missing(
-<<<<<<< HEAD
-        self,
-        pipeline: Pipeline,
-        catalog: BaseDataCatalog,
-        hook_manager: PluginManager,
-=======
         self, pipeline: Pipeline, catalog: CatalogProtocol, hook_manager: PluginManager
->>>>>>> 0833a843
     ) -> dict[str, Any]:
         """Run only the missing outputs from the ``Pipeline`` using the
         datasets provided by ``catalog``, and save results back to the
@@ -159,11 +132,7 @@
 
         Args:
             pipeline: The ``Pipeline`` to run.
-<<<<<<< HEAD
-            catalog: The ``BaseDataCatalog`` from which to fetch data.
-=======
             catalog: The catalog from which to fetch data.
->>>>>>> 0833a843
             hook_manager: The ``PluginManager`` to activate hooks.
         Raises:
             ValueError: Raised when ``Pipeline`` inputs cannot be
@@ -171,11 +140,7 @@
 
         Returns:
             Any node outputs that cannot be processed by the
-<<<<<<< HEAD
-            ``BaseDataCatalog``. These are returned in a dictionary, where
-=======
             catalog. These are returned in a dictionary, where
->>>>>>> 0833a843
             the keys are defined by the node outputs.
 
         """
@@ -199,11 +164,7 @@
     def _run(
         self,
         pipeline: Pipeline,
-<<<<<<< HEAD
-        catalog: BaseDataCatalog,
-=======
         catalog: CatalogProtocol,
->>>>>>> 0833a843
         hook_manager: PluginManager,
         session_id: str | None = None,
     ) -> None:
@@ -212,11 +173,7 @@
 
         Args:
             pipeline: The ``Pipeline`` to run.
-<<<<<<< HEAD
-            catalog: The ``BaseDataCatalog`` from which to fetch data.
-=======
             catalog: The `catalog from which to fetch data.
->>>>>>> 0833a843
             hook_manager: The ``PluginManager`` to activate hooks.
             session_id: The id of the session.
 
@@ -227,11 +184,7 @@
         self,
         pipeline: Pipeline,
         done_nodes: Iterable[Node],
-<<<<<<< HEAD
-        catalog: BaseDataCatalog,
-=======
         catalog: CatalogProtocol,
->>>>>>> 0833a843
     ) -> None:
         """
         Suggest a command to the user to resume a run after it fails.
@@ -241,11 +194,7 @@
         Args:
             pipeline: the ``Pipeline`` of the run.
             done_nodes: the ``Node``s that executed successfully.
-<<<<<<< HEAD
-            catalog: the ``BaseDataCatalog`` of the run.
-=======
             catalog: the catalog of the run.
->>>>>>> 0833a843
 
         """
         remaining_nodes = set(pipeline.nodes) - set(done_nodes)
@@ -274,11 +223,7 @@
 
 
 def _find_nodes_to_resume_from(
-<<<<<<< HEAD
-    pipeline: Pipeline, unfinished_nodes: Collection[Node], catalog: BaseDataCatalog
-=======
     pipeline: Pipeline, unfinished_nodes: Collection[Node], catalog: CatalogProtocol
->>>>>>> 0833a843
 ) -> set[str]:
     """Given a collection of unfinished nodes in a pipeline using
     a certain catalog, find the node names to pass to pipeline.from_nodes()
@@ -288,11 +233,7 @@
     Args:
         pipeline: the ``Pipeline`` to find starting nodes for.
         unfinished_nodes: collection of ``Node``s that have not finished yet
-<<<<<<< HEAD
-        catalog: the ``BaseDataCatalog`` of the run.
-=======
         catalog: the catalog of the run.
->>>>>>> 0833a843
 
     Returns:
         Set of node names to pass to pipeline.from_nodes() to continue
@@ -310,11 +251,7 @@
 
 
 def _find_all_nodes_for_resumed_pipeline(
-<<<<<<< HEAD
-    pipeline: Pipeline, unfinished_nodes: Iterable[Node], catalog: BaseDataCatalog
-=======
     pipeline: Pipeline, unfinished_nodes: Iterable[Node], catalog: CatalogProtocol
->>>>>>> 0833a843
 ) -> set[Node]:
     """Breadth-first search approach to finding the complete set of
     ``Node``s which need to run to cover all unfinished nodes,
@@ -324,11 +261,7 @@
     Args:
         pipeline: the ``Pipeline`` to analyze.
         unfinished_nodes: the iterable of ``Node``s which have not finished yet.
-<<<<<<< HEAD
-        catalog: the ``BaseDataCatalog`` of the run.
-=======
         catalog: the catalog of the run.
->>>>>>> 0833a843
 
     Returns:
         A set containing all input unfinished ``Node``s and all remaining
@@ -376,20 +309,12 @@
     return set(p_nodes_with_external_inputs.nodes)
 
 
-<<<<<<< HEAD
-def _enumerate_non_persistent_inputs(node: Node, catalog: BaseDataCatalog) -> set[str]:
-=======
 def _enumerate_non_persistent_inputs(node: Node, catalog: CatalogProtocol) -> set[str]:
->>>>>>> 0833a843
     """Enumerate non-persistent input datasets of a ``Node``.
 
     Args:
         node: the ``Node`` to check the inputs of.
-<<<<<<< HEAD
-        catalog: the ``BaseDataCatalog`` of the run.
-=======
         catalog: the catalog of the run.
->>>>>>> 0833a843
 
     Returns:
         Set of names of non-persistent inputs of given ``Node``.
@@ -454,11 +379,7 @@
 
 def run_node(
     node: Node,
-<<<<<<< HEAD
-    catalog: BaseDataCatalog,
-=======
     catalog: CatalogProtocol,
->>>>>>> 0833a843
     hook_manager: PluginManager,
     is_async: bool = False,
     session_id: str | None = None,
@@ -467,11 +388,7 @@
 
     Args:
         node: The ``Node`` to run.
-<<<<<<< HEAD
-        catalog: A ``BaseDataCatalog`` containing the node's inputs and outputs.
-=======
         catalog: A catalog containing the node's inputs and outputs.
->>>>>>> 0833a843
         hook_manager: The ``PluginManager`` to activate hooks.
         is_async: If True, the node inputs and outputs are loaded and saved
             asynchronously with threads. Defaults to False.
@@ -505,11 +422,7 @@
 
 def _collect_inputs_from_hook(  # noqa: PLR0913
     node: Node,
-<<<<<<< HEAD
-    catalog: BaseDataCatalog,
-=======
     catalog: CatalogProtocol,
->>>>>>> 0833a843
     inputs: dict[str, Any],
     is_async: bool,
     hook_manager: PluginManager,
@@ -542,11 +455,7 @@
 
 def _call_node_run(  # noqa: PLR0913
     node: Node,
-<<<<<<< HEAD
-    catalog: BaseDataCatalog,
-=======
     catalog: CatalogProtocol,
->>>>>>> 0833a843
     inputs: dict[str, Any],
     is_async: bool,
     hook_manager: PluginManager,
@@ -577,11 +486,7 @@
 
 def _run_node_sequential(
     node: Node,
-<<<<<<< HEAD
-    catalog: BaseDataCatalog,
-=======
     catalog: CatalogProtocol,
->>>>>>> 0833a843
     hook_manager: PluginManager,
     session_id: str | None = None,
 ) -> Node:
@@ -628,11 +533,7 @@
 
 def _run_node_async(
     node: Node,
-<<<<<<< HEAD
-    catalog: BaseDataCatalog,
-=======
     catalog: CatalogProtocol,
->>>>>>> 0833a843
     hook_manager: PluginManager,
     session_id: str | None = None,
 ) -> Node:
