"""``AbstractRunner`` is the base class for all ``Pipeline`` runner
implementations.
"""

from __future__ import annotations

import inspect
import logging
from abc import ABC, abstractmethod
from collections import deque
from typing import TYPE_CHECKING, Any, Collection, Iterable

from kedro.framework.hooks.manager import _NullPluginManager
from kedro.io import CatalogProtocol, MemoryDataset
from kedro.pipeline import Pipeline
from kedro.runner.task import Task

if TYPE_CHECKING:
    from pluggy import PluginManager

    from kedro.pipeline.node import Node


class AbstractRunner(ABC):
    """``AbstractRunner`` is the base class for all ``Pipeline`` runner
    implementations.
    """

    def __init__(
        self,
        is_async: bool = False,
        extra_dataset_patterns: dict[str, dict[str, Any]] | None = None,
    ):
        """Instantiates the runner class.

        Args:
            is_async: If True, the node inputs and outputs are loaded and saved
                asynchronously with threads. Defaults to False.
            extra_dataset_patterns: Extra dataset factory patterns to be added to the catalog
                during the run. This is used to set the default datasets on the Runner instances.

        """
        self._is_async = is_async
        self._extra_dataset_patterns = extra_dataset_patterns

    @property
    def _logger(self) -> logging.Logger:
        return logging.getLogger(self.__module__)

    def run(
        self,
        pipeline: Pipeline,
        catalog: CatalogProtocol,
        hook_manager: PluginManager | None = None,
        session_id: str | None = None,
    ) -> dict[str, Any]:
        """Run the ``Pipeline`` using the datasets provided by ``catalog``
        and save results back to the same objects.

        Args:
            pipeline: The ``Pipeline`` to run.
            catalog: An implemented instance of ``CatalogProtocol`` from which to fetch data.
            hook_manager: The ``PluginManager`` to activate hooks.
            session_id: The id of the session.

        Raises:
            ValueError: Raised when ``Pipeline`` inputs cannot be satisfied.

        Returns:
            Any node outputs that cannot be processed by the catalog.
            These are returned in a dictionary, where the keys are defined
            by the node outputs.

        """

        hook_or_null_manager = hook_manager or _NullPluginManager()

        # Check which datasets used in the pipeline are in the catalog or match
        # a pattern in the catalog
        registered_ds = [ds for ds in pipeline.datasets() if ds in catalog]

        # Check if there are any input datasets that aren't in the catalog and
        # don't match a pattern in the catalog.
        unsatisfied = pipeline.inputs() - set(registered_ds)

        if unsatisfied:
            raise ValueError(
                f"Pipeline input(s) {unsatisfied} not found in the {catalog.__class__.__name__}"
            )

        # Identify MemoryDataset in the catalog
        memory_datasets = {
            ds_name
            for ds_name, ds in catalog._datasets.items()
            if isinstance(ds, MemoryDataset)
        }

        # Check if there's any output datasets that aren't in the catalog and don't match a pattern
        # in the catalog and include MemoryDataset.
        free_outputs = pipeline.outputs() - (set(registered_ds) - memory_datasets)

        # Register the default dataset pattern with the catalog
        catalog = catalog.shallow_copy(
            extra_dataset_patterns=self._extra_dataset_patterns
        )

        if self._is_async:
            self._logger.info(
                "Asynchronous mode is enabled for loading and saving data"
            )
        self._run(pipeline, catalog, hook_or_null_manager, session_id)  # type: ignore[arg-type]

        self._logger.info("Pipeline execution completed successfully.")

        return {ds_name: catalog.load(ds_name) for ds_name in free_outputs}

    def run_only_missing(
        self, pipeline: Pipeline, catalog: CatalogProtocol, hook_manager: PluginManager
    ) -> dict[str, Any]:
        """Run only the missing outputs from the ``Pipeline`` using the
        datasets provided by ``catalog``, and save results back to the
        same objects.

        Args:
            pipeline: The ``Pipeline`` to run.
            catalog: An implemented instance of ``CatalogProtocol`` from which to fetch data.
            hook_manager: The ``PluginManager`` to activate hooks.
        Raises:
            ValueError: Raised when ``Pipeline`` inputs cannot be
                satisfied.

        Returns:
            Any node outputs that cannot be processed by the
            catalog. These are returned in a dictionary, where
            the keys are defined by the node outputs.

        """
        free_outputs = pipeline.outputs() - set(catalog.list())
        missing = {ds for ds in catalog.list() if not catalog.exists(ds)}
        to_build = free_outputs | missing
        to_rerun = pipeline.only_nodes_with_outputs(*to_build) + pipeline.from_inputs(
            *to_build
        )

        # We also need any missing datasets that are required to run the
        # `to_rerun` pipeline, including any chains of missing datasets.
        unregistered_ds = pipeline.datasets() - set(catalog.list())
        output_to_unregistered = pipeline.only_nodes_with_outputs(*unregistered_ds)
        input_from_unregistered = to_rerun.inputs() & unregistered_ds
        to_rerun += output_to_unregistered.to_outputs(*input_from_unregistered)

        return self.run(to_rerun, catalog, hook_manager)

    @abstractmethod  # pragma: no cover
    def _run(
        self,
        pipeline: Pipeline,
        catalog: CatalogProtocol,
        hook_manager: PluginManager,
        session_id: str | None = None,
    ) -> None:
        """The abstract interface for running pipelines, assuming that the
        inputs have already been checked and normalized by run().

        Args:
            pipeline: The ``Pipeline`` to run.
            catalog: An implemented instance of ``CatalogProtocol`` from which to fetch data.
            hook_manager: The ``PluginManager`` to activate hooks.
            session_id: The id of the session.

        """
        pass

    def _suggest_resume_scenario(
        self,
        pipeline: Pipeline,
        done_nodes: Iterable[Node],
        catalog: CatalogProtocol,
    ) -> None:
        """
        Suggest a command to the user to resume a run after it fails.
        The run should be started from the point closest to the failure
        for which persisted input exists.

        Args:
            pipeline: the ``Pipeline`` of the run.
            done_nodes: the ``Node``s that executed successfully.
            catalog: an implemented instance of ``CatalogProtocol`` of the run.

        """
        remaining_nodes = set(pipeline.nodes) - set(done_nodes)

        postfix = ""
        if done_nodes:
            start_node_names = _find_nodes_to_resume_from(
                pipeline=pipeline,
                unfinished_nodes=remaining_nodes,
                catalog=catalog,
            )
            start_nodes_str = ",".join(sorted(start_node_names))
            postfix += f'  --from-nodes "{start_nodes_str}"'

        if not postfix:
            self._logger.warning(
                "No nodes ran. Repeat the previous command to attempt a new run."
            )
        else:
            self._logger.warning(
                f"There are {len(remaining_nodes)} nodes that have not run.\n"
                "You can resume the pipeline run from the nearest nodes with "
                "persisted inputs by adding the following "
                f"argument to your previous command:\n{postfix}"
            )


def _find_nodes_to_resume_from(
    pipeline: Pipeline, unfinished_nodes: Collection[Node], catalog: CatalogProtocol
) -> set[str]:
    """Given a collection of unfinished nodes in a pipeline using
    a certain catalog, find the node names to pass to pipeline.from_nodes()
    to cover all unfinished nodes, including any additional nodes
    that should be re-run if their outputs are not persisted.

    Args:
        pipeline: the ``Pipeline`` to find starting nodes for.
        unfinished_nodes: collection of ``Node``s that have not finished yet
        catalog: an implemented instance of ``CatalogProtocol`` of the run.

    Returns:
        Set of node names to pass to pipeline.from_nodes() to continue
        the run.

    """
    nodes_to_be_run = _find_all_nodes_for_resumed_pipeline(
        pipeline, unfinished_nodes, catalog
    )

    # Find which of the remaining nodes would need to run first (in topo sort)
    persistent_ancestors = _find_initial_node_group(pipeline, nodes_to_be_run)

    return {n.name for n in persistent_ancestors}


def _find_all_nodes_for_resumed_pipeline(
    pipeline: Pipeline, unfinished_nodes: Iterable[Node], catalog: CatalogProtocol
) -> set[Node]:
    """Breadth-first search approach to finding the complete set of
    ``Node``s which need to run to cover all unfinished nodes,
    including any additional nodes that should be re-run if their outputs
    are not persisted.

    Args:
        pipeline: the ``Pipeline`` to analyze.
        unfinished_nodes: the iterable of ``Node``s which have not finished yet.
        catalog: an implemented instance of ``CatalogProtocol`` of the run.

    Returns:
        A set containing all input unfinished ``Node``s and all remaining
        ``Node``s that need to run in case their outputs are not persisted.

    """
    nodes_to_run = set(unfinished_nodes)
    initial_nodes = _nodes_with_external_inputs(unfinished_nodes)

    queue, visited = deque(initial_nodes), set(initial_nodes)
    while queue:
        current_node = queue.popleft()
        nodes_to_run.add(current_node)
        # Look for parent nodes which produce non-persistent inputs (if those exist)
        non_persistent_inputs = _enumerate_non_persistent_inputs(current_node, catalog)
        for node in _enumerate_nodes_with_outputs(pipeline, non_persistent_inputs):
            if node in visited:
                continue
            visited.add(node)
            queue.append(node)

    # Make sure no downstream tasks are skipped
    nodes_to_run = set(pipeline.from_nodes(*(n.name for n in nodes_to_run)).nodes)

    return nodes_to_run


def _nodes_with_external_inputs(nodes_of_interest: Iterable[Node]) -> set[Node]:
    """For given ``Node``s , find their subset which depends on
    external inputs of the ``Pipeline`` they constitute. External inputs
    are pipeline inputs not produced by other ``Node``s in the ``Pipeline``.

    Args:
        nodes_of_interest: the ``Node``s to analyze.

    Returns:
        A set of ``Node``s that depend on external inputs
        of nodes of interest.

    """
    p_nodes_of_interest = Pipeline(nodes_of_interest)
    p_nodes_with_external_inputs = p_nodes_of_interest.only_nodes_with_inputs(
        *p_nodes_of_interest.inputs()
    )
    return set(p_nodes_with_external_inputs.nodes)


def _enumerate_non_persistent_inputs(node: Node, catalog: CatalogProtocol) -> set[str]:
    """Enumerate non-persistent input datasets of a ``Node``.

    Args:
        node: the ``Node`` to check the inputs of.
        catalog: an implemented instance of ``CatalogProtocol`` of the run.

    Returns:
        Set of names of non-persistent inputs of given ``Node``.

    """
    # We use _datasets because they pertain parameter name format
    catalog_datasets = catalog._datasets
    non_persistent_inputs: set[str] = set()
    for node_input in node.inputs:
        if node_input.startswith("params:"):
            continue

        if (
            node_input not in catalog_datasets
            or catalog_datasets[node_input]._EPHEMERAL
        ):
            non_persistent_inputs.add(node_input)

    return non_persistent_inputs


def _enumerate_nodes_with_outputs(
    pipeline: Pipeline, outputs: Collection[str]
) -> list[Node]:
    """For given outputs, returns a list containing nodes that
    generate them in the given ``Pipeline``.

    Args:
        pipeline: the ``Pipeline`` to search for nodes in.
        outputs: the dataset names to find source nodes for.

    Returns:
        A list of all ``Node``s that are producing ``outputs``.

    """
    parent_pipeline = pipeline.only_nodes_with_outputs(*outputs)
    return parent_pipeline.nodes


def _find_initial_node_group(pipeline: Pipeline, nodes: Iterable[Node]) -> list[Node]:
    """Given a collection of ``Node``s in a ``Pipeline``,
    find the initial group of ``Node``s to be run (in topological order).

    This can be used to define a sub-pipeline with the smallest possible
    set of nodes to pass to --from-nodes.

    Args:
        pipeline: the ``Pipeline`` to search for initial ``Node``s in.
        nodes: the ``Node``s to find initial group for.

    Returns:
        A list of initial ``Node``s to run given inputs (in topological order).

    """
    node_names = set(n.name for n in nodes)
    if len(node_names) == 0:
        return []
    sub_pipeline = pipeline.only_nodes(*node_names)
    initial_nodes = sub_pipeline.grouped_nodes[0]
    return initial_nodes


def run_node(
    node: Node,
    catalog: CatalogProtocol,
    hook_manager: PluginManager,
    is_async: bool = False,
    session_id: str | None = None,
) -> Node:
    """Run a single `Node` with inputs from and outputs to the `catalog`.

    Args:
        node: The ``Node`` to run.
        catalog: An implemented instance of ``CatalogProtocol`` containing the node's inputs and outputs.
        hook_manager: The ``PluginManager`` to activate hooks.
        is_async: If True, the node inputs and outputs are loaded and saved
            asynchronously with threads. Defaults to False.
        session_id: The session id of the pipeline run.

    Raises:
        ValueError: Raised if is_async is set to True for nodes wrapping
            generator functions.

    Returns:
        The node argument.

    """

    if is_async and inspect.isgeneratorfunction(node.func):
        raise ValueError(
            f"Async data loading and saving does not work with "
            f"nodes wrapping generator functions. Please make "
            f"sure you don't use `yield` anywhere "
            f"in node {node!s}."
        )

    task = Task(node, catalog, hook_manager, is_async, session_id)
    node = task.execute()
    return node


<<<<<<< HEAD
def decrement_and_release_datasets(
    node: Node, catalog: DataCatalog, load_counts, pipeline
):
    """Decrement dataset load counts and release any datasets we've finished with"""
    for dataset in node.inputs:
        load_counts[dataset] -= 1
        if load_counts[dataset] < 1 and dataset not in pipeline.inputs():
            catalog.release(dataset)
    for dataset in node.outputs:
        if load_counts[dataset] < 1 and dataset not in pipeline.outputs():
            catalog.release(dataset)
=======
def _collect_inputs_from_hook(  # noqa: PLR0913
    node: Node,
    catalog: CatalogProtocol,
    inputs: dict[str, Any],
    is_async: bool,
    hook_manager: PluginManager,
    session_id: str | None = None,
) -> dict[str, Any]:
    inputs = inputs.copy()  # shallow copy to prevent in-place modification by the hook
    hook_response = hook_manager.hook.before_node_run(
        node=node,
        catalog=catalog,
        inputs=inputs,
        is_async=is_async,
        session_id=session_id,
    )

    additional_inputs = {}
    if (
        hook_response is not None
    ):  # all hooks on a _NullPluginManager will return None instead of a list
        for response in hook_response:
            if response is not None and not isinstance(response, dict):
                response_type = type(response).__name__
                raise TypeError(
                    f"'before_node_run' must return either None or a dictionary mapping "
                    f"dataset names to updated values, got '{response_type}' instead."
                )
            additional_inputs.update(response or {})

    return additional_inputs


def _call_node_run(  # noqa: PLR0913
    node: Node,
    catalog: CatalogProtocol,
    inputs: dict[str, Any],
    is_async: bool,
    hook_manager: PluginManager,
    session_id: str | None = None,
) -> dict[str, Any]:
    try:
        outputs = node.run(inputs)
    except Exception as exc:
        hook_manager.hook.on_node_error(
            error=exc,
            node=node,
            catalog=catalog,
            inputs=inputs,
            is_async=is_async,
            session_id=session_id,
        )
        raise exc
    hook_manager.hook.after_node_run(
        node=node,
        catalog=catalog,
        inputs=inputs,
        outputs=outputs,
        is_async=is_async,
        session_id=session_id,
    )
    return outputs


def _run_node_sequential(
    node: Node,
    catalog: CatalogProtocol,
    hook_manager: PluginManager,
    session_id: str | None = None,
) -> Node:
    inputs = {}

    for name in node.inputs:
        hook_manager.hook.before_dataset_loaded(dataset_name=name, node=node)
        inputs[name] = catalog.load(name)
        hook_manager.hook.after_dataset_loaded(
            dataset_name=name, data=inputs[name], node=node
        )

    is_async = False

    additional_inputs = _collect_inputs_from_hook(
        node, catalog, inputs, is_async, hook_manager, session_id=session_id
    )
    inputs.update(additional_inputs)

    outputs = _call_node_run(
        node, catalog, inputs, is_async, hook_manager, session_id=session_id
    )

    items: Iterable = outputs.items()
    # if all outputs are iterators, then the node is a generator node
    if all(isinstance(d, Iterator) for d in outputs.values()):
        # Python dictionaries are ordered, so we are sure
        # the keys and the chunk streams are in the same order
        # [a, b, c]
        keys = list(outputs.keys())
        # [Iterator[chunk_a], Iterator[chunk_b], Iterator[chunk_c]]
        streams = list(outputs.values())
        # zip an endless cycle of the keys
        # with an interleaved iterator of the streams
        # [(a, chunk_a), (b, chunk_b), ...] until all outputs complete
        items = zip(it.cycle(keys), interleave(*streams))

    for name, data in items:
        hook_manager.hook.before_dataset_saved(dataset_name=name, data=data, node=node)
        catalog.save(name, data)
        hook_manager.hook.after_dataset_saved(dataset_name=name, data=data, node=node)
    return node


def _run_node_async(
    node: Node,
    catalog: CatalogProtocol,
    hook_manager: PluginManager,
    session_id: str | None = None,
) -> Node:
    def _synchronous_dataset_load(dataset_name: str) -> Any:
        """Minimal wrapper to ensure Hooks are run synchronously
        within an asynchronous dataset load."""
        hook_manager.hook.before_dataset_loaded(dataset_name=dataset_name, node=node)
        return_ds = catalog.load(dataset_name)
        hook_manager.hook.after_dataset_loaded(
            dataset_name=dataset_name, data=return_ds, node=node
        )
        return return_ds

    with ThreadPoolExecutor() as pool:
        inputs: dict[str, Future] = {}

        for name in node.inputs:
            inputs[name] = pool.submit(_synchronous_dataset_load, name)

        wait(inputs.values(), return_when=ALL_COMPLETED)
        inputs = {key: value.result() for key, value in inputs.items()}
        is_async = True
        additional_inputs = _collect_inputs_from_hook(
            node, catalog, inputs, is_async, hook_manager, session_id=session_id
        )
        inputs.update(additional_inputs)

        outputs = _call_node_run(
            node, catalog, inputs, is_async, hook_manager, session_id=session_id
        )

        future_dataset_mapping = {}
        for name, data in outputs.items():
            hook_manager.hook.before_dataset_saved(
                dataset_name=name, data=data, node=node
            )
            future = pool.submit(catalog.save, name, data)
            future_dataset_mapping[future] = (name, data)

        for future in as_completed(future_dataset_mapping):
            exception = future.exception()
            if exception:
                raise exception
            name, data = future_dataset_mapping[future]
            hook_manager.hook.after_dataset_saved(
                dataset_name=name, data=data, node=node
            )
    return node
>>>>>>> f1d37513
<|MERGE_RESOLUTION|>--- conflicted
+++ resolved
@@ -402,14 +402,14 @@
             f"in node {node!s}."
         )
 
+
     task = Task(node, catalog, hook_manager, is_async, session_id)
     node = task.execute()
     return node
 
 
-<<<<<<< HEAD
 def decrement_and_release_datasets(
-    node: Node, catalog: DataCatalog, load_counts, pipeline
+        node: Node, catalog: DataCatalog, load_counts, pipeline
 ):
     """Decrement dataset load counts and release any datasets we've finished with"""
     for dataset in node.inputs:
@@ -419,10 +419,20 @@
     for dataset in node.outputs:
         if load_counts[dataset] < 1 and dataset not in pipeline.outputs():
             catalog.release(dataset)
-=======
+
+    if is_async:
+        node = _run_node_async(node, catalog, hook_manager, session_id)
+    else:
+        node = _run_node_sequential(node, catalog, hook_manager, session_id)
+
+    for name in node.confirms:
+        catalog.confirm(name)
+    return node
+
+
 def _collect_inputs_from_hook(  # noqa: PLR0913
     node: Node,
-    catalog: CatalogProtocol,
+    catalog: DataCatalog,
     inputs: dict[str, Any],
     is_async: bool,
     hook_manager: PluginManager,
@@ -455,7 +465,7 @@
 
 def _call_node_run(  # noqa: PLR0913
     node: Node,
-    catalog: CatalogProtocol,
+    catalog: DataCatalog,
     inputs: dict[str, Any],
     is_async: bool,
     hook_manager: PluginManager,
@@ -486,7 +496,7 @@
 
 def _run_node_sequential(
     node: Node,
-    catalog: CatalogProtocol,
+    catalog: DataCatalog,
     hook_manager: PluginManager,
     session_id: str | None = None,
 ) -> Node:
@@ -581,5 +591,4 @@
             hook_manager.hook.after_dataset_saved(
                 dataset_name=name, data=data, node=node
             )
-    return node
->>>>>>> f1d37513
+    return node