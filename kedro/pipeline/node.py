--- conflicted
+++ resolved
@@ -105,18 +105,6 @@
         self._name = name
         self._namespace = namespace
         self._tags = set(_to_list(tags))
-<<<<<<< HEAD
-        if decorators:
-            warn(
-                "The node's `decorators` API will be deprecated in Kedro 0.18.0."
-                "Please use a node's Hooks to extend the node's behaviour in a pipeline."
-                "For more information, please visit"
-                "https://kedro.readthedocs.io/en/stable/07_extend_kedro/02_hooks.html",
-                DeprecationWarning,
-            )
-        self._decorators = list(decorators or [])
-=======
->>>>>>> 357d56dd
 
         self._validate_unique_outputs()
         self._validate_inputs_dif_than_outputs()
