"""``APIDataSet`` loads the data from HTTP(S) APIs.
It uses the python requests library: https://requests.readthedocs.io/en/latest/
"""
from typing import Any, Dict, List, NoReturn, Tuple, Union

import requests
from requests import Session, sessions
from requests.auth import AuthBase

from kedro.io.core import AbstractDataSet, DataSetError

# NOTE: kedro.extras.datasets will be removed in Kedro 0.19.0.
# Any contribution to datasets should be made in kedro-datasets
# in kedro-plugins (https://github.com/kedro-org/kedro-plugins)


class APIDataSet(AbstractDataSet[None, requests.Response]):
    """``APIDataSet`` loads the data from HTTP(S) APIs.
    It uses the python requests library: https://requests.readthedocs.io/en/latest/

    Example usage for the
    `YAML API <https://kedro.readthedocs.io/en/stable/data/\
    data_catalog.html#use-the-data-catalog-with-the-yaml-api>`_:

    .. code-block:: yaml

        usda:
          type: api.APIDataSet
          url: https://quickstats.nass.usda.gov
          params:
            key: SOME_TOKEN,
            format: JSON,
            commodity_desc: CORN,
            statisticcat_des: YIELD,
            agg_level_desc: STATE,
            year: 2000

    Example usage for the
    `Python API <https://kedro.readthedocs.io/en/stable/data/\
    data_catalog.html#use-the-data-catalog-with-the-code-api>`_:
    ::

        >>> from kedro.extras.datasets.api import APIDataSet
        >>>
        >>>
        >>> data_set = APIDataSet(
        >>>     url="https://quickstats.nass.usda.gov",
        >>>     load_args={
        >>>         "params": {
        >>>             "key": "SOME_TOKEN",
        >>>             "format": "JSON",
        >>>             "commodity_desc": "CORN",
        >>>             "statisticcat_des": "YIELD",
        >>>             "agg_level_desc": "STATE",
        >>>             "year": 2000
        >>>         }
        >>>     },
        >>>     credentials=("username", "password")
        >>> )
        >>> data = data_set.load()
    """

    def __init__(
        self,
        url: str,
        method: str = "GET",
        load_args: Dict[str, Any] = None,
        credentials: Union[Tuple[str, str], List[str], AuthBase] = None,
    ) -> None:
        """Creates a new instance of ``APIDataSet`` to fetch data from an API endpoint.

        Args:
            url: The API URL endpoint.
            method: The Method of the request, GET, POST, PUT, DELETE, HEAD, etc...
            load_args: Additional parameters to be fed to requests.request.
                https://requests.readthedocs.io/en/latest/api/#requests.request
            credentials: Allows specifying secrets in credentials.yml.
                Expected format is ``('login', 'password')`` if given as a tuple or list.
                An ``AuthBase`` instance can be provided for more complex cases.
        Raises:
            ValueError: if both ``auth`` in ``load_args`` and ``credentials`` are specified.
        """
        super().__init__()

        self._load_args = load_args or {}
        self._load_args_auth = self._load_args.pop("auth", None)

        if credentials is not None and self._load_args_auth is not None:
            raise ValueError("Cannot specify both auth and credentials.")

        self._auth = credentials or self._load_args_auth

        if "cert" in self._load_args:
            self._load_args["cert"] = self._convert_type(self._load_args["cert"])

        if "timeout" in self._load_args:
            self._load_args["timeout"] = self._convert_type(self._load_args["timeout"])

        self._request_args: Dict[str, Any] = {
            "url": url,
            "method": method,
            "auth": self._convert_type(self._auth),
            **self._load_args,
        }

    @staticmethod
    def _convert_type(value: Any):
        """
        From the Data Catalog, iterables are provided as Lists.
        However, for some parameters in the Python requests library,
        only Tuples are allowed.
        """
        if isinstance(value, List):
            return tuple(value)
        return value

    def _describe(self) -> Dict[str, Any]:
<<<<<<< HEAD
        return {**self._request_args}
=======
        # prevent auth from logging
        request_args_cp = self._request_args.copy()
        request_args_cp.pop("auth", None)
        return request_args_cp
>>>>>>> ae195fbc

    def _execute_request(self, session: Session) -> requests.Response:
        try:
            response = session.request(**self._request_args)
            response.raise_for_status()
        except requests.exceptions.HTTPError as exc:
            raise DataSetError("Failed to fetch data", exc) from exc
        except OSError as exc:
            raise DataSetError("Failed to connect to the remote server") from exc

        return response

    def _load(self) -> requests.Response:
        with sessions.Session() as session:
            return self._execute_request(session)

    def _save(self, data: None) -> NoReturn:
        raise DataSetError(f"{self.__class__.__name__} is a read only data set type")

    def _exists(self) -> bool:
        with sessions.Session() as session:
            response = self._execute_request(session)
        return response.ok<|MERGE_RESOLUTION|>--- conflicted
+++ resolved
@@ -115,14 +115,10 @@
         return value
 
     def _describe(self) -> Dict[str, Any]:
-<<<<<<< HEAD
-        return {**self._request_args}
-=======
         # prevent auth from logging
         request_args_cp = self._request_args.copy()
         request_args_cp.pop("auth", None)
         return request_args_cp
->>>>>>> ae195fbc
 
     def _execute_request(self, session: Session) -> requests.Response:
         try:
